import {
<<<<<<< HEAD
	ICredentialDataDecryptedObject,
=======
	IAuthenticateGeneric,
>>>>>>> 98648056
	ICredentialTestRequest,
	ICredentialType,
	IHttpRequestOptions,
	INodeProperties,
} from 'n8n-workflow';


export class ClockifyApi implements ICredentialType {
	name = 'clockifyApi';
	displayName = 'Clockify API';
	documentationUrl = 'clockify';
	properties: INodeProperties[] = [
		{
			displayName: 'API Key',
			name: 'apiKey',
			type: 'string',
			default: '',
		},
	];
<<<<<<< HEAD
	async authenticate(credentials: ICredentialDataDecryptedObject, requestOptions: IHttpRequestOptions): Promise<IHttpRequestOptions> {
		const data = Buffer.from(`${credentials!.email}:${credentials!.password || credentials!.apiToken}`).toString('base64');
		if(requestOptions.headers) {
		requestOptions.headers!['X-Api-Key'] = credentials.apiKey;
		} else {
			requestOptions.headers = {
				'X-Api-Key': credentials.apiKey,
			};
		}
		return requestOptions;
	}
	test: ICredentialTestRequest = {
		request: {
			baseURL: 'https://api.clockify.me/api/v1',
			url: '/user',
=======
	authenticate: IAuthenticateGeneric = {
		type: 'generic',
		properties: {
			headers: {
				'X-Api-Key': '={{$credentials.apiKey}}',
			},
		},
	};
	test: ICredentialTestRequest = {
		request: {
			baseURL: 'https://api.clockify.me/api/v1',
			url: '/workspaces',
>>>>>>> 98648056
		},
	};
}<|MERGE_RESOLUTION|>--- conflicted
+++ resolved
@@ -1,9 +1,5 @@
 import {
-<<<<<<< HEAD
-	ICredentialDataDecryptedObject,
-=======
 	IAuthenticateGeneric,
->>>>>>> 98648056
 	ICredentialTestRequest,
 	ICredentialType,
 	IHttpRequestOptions,
@@ -23,23 +19,6 @@
 			default: '',
 		},
 	];
-<<<<<<< HEAD
-	async authenticate(credentials: ICredentialDataDecryptedObject, requestOptions: IHttpRequestOptions): Promise<IHttpRequestOptions> {
-		const data = Buffer.from(`${credentials!.email}:${credentials!.password || credentials!.apiToken}`).toString('base64');
-		if(requestOptions.headers) {
-		requestOptions.headers!['X-Api-Key'] = credentials.apiKey;
-		} else {
-			requestOptions.headers = {
-				'X-Api-Key': credentials.apiKey,
-			};
-		}
-		return requestOptions;
-	}
-	test: ICredentialTestRequest = {
-		request: {
-			baseURL: 'https://api.clockify.me/api/v1',
-			url: '/user',
-=======
 	authenticate: IAuthenticateGeneric = {
 		type: 'generic',
 		properties: {
@@ -52,7 +31,6 @@
 		request: {
 			baseURL: 'https://api.clockify.me/api/v1',
 			url: '/workspaces',
->>>>>>> 98648056
 		},
 	};
 }