--- conflicted
+++ resolved
@@ -380,12 +380,8 @@
 				name: 'includePropertyVersions',
 				type: 'boolean',
 				default: false,
-<<<<<<< HEAD
-				description: 'Whether to get data for the most recent version of a property in the "versions" data. If you include this parameter, you will get data for all previous versions.',
-=======
 				// eslint-disable-next-line n8n-nodes-base/node-param-description-boolean-without-whether
 				description: 'By default, you will only get data for the most recent version of a property in the "versions" data. If you include this parameter, you will get data for all previous versions.',
->>>>>>> 13483497
 			},
 		],
 	},
@@ -466,11 +462,7 @@
 					loadOptionsMethod: 'getDealProperties',
 				},
 				default: [],
-<<<<<<< HEAD
-				description: '<p>Used to include specific deal properties in the results. By default, the results will only include Deal ID and will not include the values for any properties for your Deals.</p><p>Including this parameter will include the data for the specified property in the results. You can include this parameter multiple times to request multiple properties separated by a comma: <code>,</code>.</p>.',
-=======
 				description: '<p>Used to include specific deal properties in the results. By default, the results will only include Deal ID and will not include the values for any properties for your Deals.</p><p>Including this parameter will include the data for the specified property in the results. You can include this parameter multiple times to request multiple properties separated by a comma: <code>,</code>.</p>. Choose from the list, or specify IDs using an <a href="https://docs.n8n.io/code-examples/expressions/">expression</a>.',
->>>>>>> 13483497
 			},
 			{
 				// eslint-disable-next-line n8n-nodes-base/node-param-display-name-wrong-for-dynamic-multi-options
@@ -585,12 +577,8 @@
 				name: 'includePropertyVersions',
 				type: 'boolean',
 				default: false,
-<<<<<<< HEAD
-				description: 'Whether to only get data for the most recent version of a property in the "versions" data. If you include this parameter, you will get data for all previous versions.',
-=======
 				// eslint-disable-next-line n8n-nodes-base/node-param-description-boolean-without-whether
 				description: 'By default, you will only get data for the most recent version of a property in the "versions" data. If you include this parameter, you will get data for all previous versions.',
->>>>>>> 13483497
 			},
 		],
 	},
@@ -797,11 +785,7 @@
 					loadOptionsMethod: 'getDealProperties',
 				},
 				default: [],
-<<<<<<< HEAD
-				description: '<p>Used to include specific deal properties in the results. By default, the results will only include Deal ID and will not include the values for any properties for your company.</p><p>Including this parameter will include the data for the specified property in the results. You can include this parameter multiple times to request multiple properties separated by a comma: <code>,</code>.</p>.',
-=======
 				description: '<p>Used to include specific deal properties in the results. By default, the results will only include Deal ID and will not include the values for any properties for your company.</p><p>Including this parameter will include the data for the specified property in the results. You can include this parameter multiple times to request multiple properties separated by a comma: <code>,</code>.</p>. Choose from the list, or specify IDs using an <a href="https://docs.n8n.io/code-examples/expressions/">expression</a>.',
->>>>>>> 13483497
 			},
 			{
 				displayName: 'Query',
