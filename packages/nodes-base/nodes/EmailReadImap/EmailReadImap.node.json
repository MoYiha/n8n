{
	"node": "n8n-nodes-base.emailReadImap",
	"nodeVersion": "1.0",
	"codexVersion": "1.0",
	"categories": ["Communication", "Core Nodes"],
	"resources": {
		"credentialDocumentation": [
			{
				"url": "https://docs.n8n.io/credentials/imap"
			}
		],
		"primaryDocumentation": [
			{
				"url": "https://docs.n8n.io/integrations/builtin/core-nodes/n8n-nodes-base.imapemail/"
			}
		],
		"generic": [
			{
				"label": "Build your own virtual assistant with n8n: A step by step guide",
				"icon": "👦",
				"url": "https://n8n.io/blog/build-your-own-virtual-assistant-with-n8n-a-step-by-step-guide/"
			}
		]
	},
	"subcategories": {
<<<<<<< HEAD
		"Core Nodes": [
			"Helpers",
			"Other Trigger Nodes"
		]
=======
		"Core Nodes": ["Helpers"]
>>>>>>> a751fd3c
	}
}<|MERGE_RESOLUTION|>--- conflicted
+++ resolved
@@ -23,13 +23,9 @@
 		]
 	},
 	"subcategories": {
-<<<<<<< HEAD
 		"Core Nodes": [
 			"Helpers",
 			"Other Trigger Nodes"
 		]
-=======
-		"Core Nodes": ["Helpers"]
->>>>>>> a751fd3c
 	}
 }