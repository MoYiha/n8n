--- conflicted
+++ resolved
@@ -107,15 +107,10 @@
 		return createReadStream(filePath);
 	},
 
-<<<<<<< HEAD
 	async getStoragePath() {
 		return await Promise.resolve(
 			join(Container.get(InstanceSettings).n8nFolder, `storage/${node.type}`),
 		);
-=======
-	getStoragePath() {
-		return safeJoinPath(Container.get(InstanceSettings).n8nFolder, `storage/${node.type}`);
->>>>>>> c1b00809
 	},
 
 	async writeContentToFile(filePath, content, flag) {
