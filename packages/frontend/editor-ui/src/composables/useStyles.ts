--- conflicted
+++ resolved
@@ -8,10 +8,7 @@
 	CANVAS_SELECT_BOX: 100,
 	TOP_BANNERS: 999,
 	FOCUS_PANEL: 1600,
-<<<<<<< HEAD
-=======
 	NODE_CREATOR: 1700,
->>>>>>> 29e9dbb9
 	NDV: 1800,
 	MODALS: 2000,
 	TOASTS: 2100,
