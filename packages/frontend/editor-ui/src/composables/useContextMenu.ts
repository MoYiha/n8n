--- conflicted
+++ resolved
@@ -249,11 +249,7 @@
 				},
 				nodes.length === 1 &&
 					!onlyStickies &&
-<<<<<<< HEAD
-					isNodeOutdated(nodes[0]) && {
-=======
 					!isLatestNodeVersion(nodes[0]) && {
->>>>>>> a534f895
 						id: 'update_node_version',
 						label: i18n.baseText('contextMenu.updateNodeVersion'),
 						disabled: isReadOnly.value,
