/* eslint-disable @typescript-eslint/no-redundant-type-constituents */
import type { ExecutionStatus, INodeConnections, NodeConnectionType } from 'n8n-workflow';
import type {
	DefaultEdge,
	Node,
	NodeProps,
	Position,
	OnConnectStartParams,
	ViewportTransform,
} from '@vue-flow/core';
import type { IExecutionResponse, INodeUi } from '@/Interface';
import type { ComputedRef, Ref } from 'vue';
import type { EventBus } from '@n8n/utils/event-bus';
<<<<<<< HEAD
import { CanvasLayoutSource } from '@/composables/useCanvasLayout';
=======
import type { NodeIconSource } from '../utils/nodeIcon';
>>>>>>> 8aad7dba

export const enum CanvasConnectionMode {
	Input = 'inputs',
	Output = 'outputs',
}

export const canvasConnectionModes = [
	CanvasConnectionMode.Input,
	CanvasConnectionMode.Output,
] as const;

export type CanvasConnectionPort = {
	node?: string;
	type: NodeConnectionType;
	index: number;
	required?: boolean;
	maxConnections?: number;
	label?: string;
};

export interface CanvasElementPortWithRenderData extends CanvasConnectionPort {
	handleId: string;
	connectionsCount: number;
	isConnecting: boolean;
	position: Position;
	offset?: { top?: string; left?: string };
}

export const enum CanvasNodeRenderType {
	Default = 'default',
	StickyNote = 'n8n-nodes-base.stickyNote',
	AddNodes = 'n8n-nodes-internal.addNodes',
}

export type CanvasNodeDefaultRenderLabelSize = 'small' | 'medium' | 'large';

export const CanvasNodeDirtiness = {
	PARAMETERS_UPDATED: 'parameters-updated',
	INCOMING_CONNECTIONS_UPDATED: 'incoming-connections-updated',
	PINNED_DATA_UPDATED: 'pinned-data-updated',
	UPSTREAM_DIRTY: 'upstream-dirty',
} as const;

export type CanvasNodeDirtinessType =
	(typeof CanvasNodeDirtiness)[keyof typeof CanvasNodeDirtiness];

export type CanvasNodeDefaultRender = {
	type: CanvasNodeRenderType.Default;
	options: Partial<{
		configurable: boolean;
		configuration: boolean;
		trigger: boolean;
		inputs: {
			labelSize: CanvasNodeDefaultRenderLabelSize;
		};
		outputs: {
			labelSize: CanvasNodeDefaultRenderLabelSize;
		};
		tooltip?: string;
		dirtiness?: CanvasNodeDirtinessType;
		icon?: NodeIconSource;
	}>;
};

export type CanvasNodeAddNodesRender = {
	type: CanvasNodeRenderType.AddNodes;
	options: Record<string, never>;
};

export type CanvasNodeStickyNoteRender = {
	type: CanvasNodeRenderType.StickyNote;
	options: Partial<{
		width: number;
		height: number;
		color: number;
		content: string;
	}>;
};

export interface CanvasNodeData {
	id: INodeUi['id'];
	name: INodeUi['name'];
	subtitle: string;
	type: INodeUi['type'];
	typeVersion: INodeUi['typeVersion'];
	disabled: INodeUi['disabled'];
	inputs: CanvasConnectionPort[];
	outputs: CanvasConnectionPort[];
	connections: {
		[CanvasConnectionMode.Input]: INodeConnections;
		[CanvasConnectionMode.Output]: INodeConnections;
	};
	issues: {
		items: string[];
		visible: boolean;
	};
	pinnedData: {
		count: number;
		visible: boolean;
	};
	execution: {
		status?: ExecutionStatus;
		waiting?: string;
		running: boolean;
	};
	runData: {
		outputMap: ExecutionOutputMap;
		iterations: number;
		visible: boolean;
	};
	render: CanvasNodeDefaultRender | CanvasNodeStickyNoteRender | CanvasNodeAddNodesRender;
}

export type CanvasNode = Node<CanvasNodeData>;

export interface CanvasConnectionData {
	source: CanvasConnectionPort;
	target: CanvasConnectionPort;
	status?: 'success' | 'error' | 'pinned' | 'running';
	maxConnections?: number;
}

export type CanvasConnection = DefaultEdge<CanvasConnectionData>;

export type CanvasConnectionCreateData = {
	source: string;
	sourceHandle: string;
	target: string;
	targetHandle: string;
	data: {
		source: CanvasConnectionPort;
		target: CanvasConnectionPort;
	};
};

export interface CanvasInjectionData {
	initialized: Ref<boolean>;
	isExecuting: Ref<boolean | undefined>;
	connectingHandle: Ref<ConnectStartEvent | undefined>;
	viewport: Ref<ViewportTransform>;
}

export type CanvasNodeEventBusEvents = {
	'update:sticky:color': never;
	'update:node:activated': never;
	'update:node:class': { className: string; add?: boolean };
};

export type CanvasEventBusEvents = {
	fitView: never;
	'saved:workflow': never;
	'open:execution': IExecutionResponse;
	'nodes:select': { ids: string[] };
	'nodes:action': {
		ids: string[];
		action: keyof CanvasNodeEventBusEvents;
		payload?: CanvasNodeEventBusEvents[keyof CanvasNodeEventBusEvents];
	};
	tidyUp: { source: CanvasLayoutSource };
};

export interface CanvasNodeInjectionData {
	id: Ref<string>;
	data: Ref<CanvasNodeData>;
	label: Ref<NodeProps['label']>;
	selected: Ref<NodeProps['selected']>;
	readOnly: Ref<boolean>;
	eventBus: Ref<EventBus<CanvasNodeEventBusEvents>>;
}

export interface CanvasNodeHandleInjectionData {
	label: Ref<string | undefined>;
	mode: Ref<CanvasConnectionMode>;
	type: Ref<NodeConnectionType>;
	index: Ref<number>;
	isRequired: Ref<boolean | undefined>;
	isConnected: ComputedRef<boolean | undefined>;
	isConnecting: Ref<boolean | undefined>;
	isReadOnly: Ref<boolean | undefined>;
	maxConnections: Ref<number | undefined>;
	runData: Ref<ExecutionOutputMapData | undefined>;
}

export type ConnectStartEvent = {
	event?: MouseEvent | undefined;
} & OnConnectStartParams;

export type CanvasNodeMoveEvent = { id: string; position: CanvasNode['position'] };

export type ExecutionOutputMapData = {
	total: number;
	iterations: number;
};

export type ExecutionOutputMap = {
	[connectionType: string]: {
		[outputIndex: string]: ExecutionOutputMapData;
	};
};

export type BoundingBox = {
	x: number;
	y: number;
	width: number;
	height: number;
};<|MERGE_RESOLUTION|>--- conflicted
+++ resolved
@@ -11,11 +11,8 @@
 import type { IExecutionResponse, INodeUi } from '@/Interface';
 import type { ComputedRef, Ref } from 'vue';
 import type { EventBus } from '@n8n/utils/event-bus';
-<<<<<<< HEAD
-import { CanvasLayoutSource } from '@/composables/useCanvasLayout';
-=======
+import type { CanvasLayoutSource } from '@/composables/useCanvasLayout';
 import type { NodeIconSource } from '../utils/nodeIcon';
->>>>>>> 8aad7dba
 
 export const enum CanvasConnectionMode {
 	Input = 'inputs',
