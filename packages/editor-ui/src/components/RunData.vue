<template>
	<div :class="$style.container">
		<n8n-callout
<<<<<<< HEAD
			v-if="canPinData && hasPinData"
=======
			v-if="paneType === 'output' && hasPinData"
>>>>>>> 4f758983
			theme="secondary"
			icon="thumbtack"
			:class="$style['pinned-data-callout']"
		>
			{{ $locale.baseText('runData.pindata.thisDataIsPinned') }}
<<<<<<< HEAD
			<span class="ml-4xs">
				<n8n-link
					theme="secondary"
					size="small"
					underline
					bold
=======
			<template #actions>
				<n8n-link
					theme="secondary"
					size="small"
					:bold="true"
>>>>>>> 4f758983
					@click="onTogglePinData"
				>
					{{ $locale.baseText('runData.pindata.unpin') }}
				</n8n-link>
<<<<<<< HEAD
			</span>
=======
			</template>
>>>>>>> 4f758983
			<template #trailingContent>
				<n8n-link
					:to="dataPinningDocsUrl"
					size="small"
					theme="secondary"
					:bold="true"
					:underline="true"
				>
					Learn more
				</n8n-link>
			</template>
		</n8n-callout>

		<BinaryDataDisplay :windowVisible="binaryDataDisplayVisible" :displayData="binaryDataDisplayData" @close="closeBinaryDataDisplay"/>

		<div :class="$style.header">
			<slot name="header"></slot>

			<div v-show="!hasRunError" @click.stop :class="$style.displayModes">
				<n8n-radio-buttons
					v-show="hasNodeRun && ((jsonData && jsonData.length > 0) || (binaryData && binaryData.length > 0)) && !editMode.enabled"
					:value="displayMode"
					:options="buttons"
					@input="onDisplayModeChange"
				/>
<<<<<<< HEAD
				<n8n-icon-button
					v-if="canPinData"
					:title="$locale.baseText('runData.editOutput')"
					:circle="false"
					class="ml-xs"
					icon="pencil-alt"
					type="tertiary"
					:disabled="editMode.enabled"
					@click="enterEditMode()"
				/>
				<n8n-tooltip placement="bottom-end" v-if="canPinData && (jsonData && jsonData.length > 0 || hasPinData)">
					<template #content v-if="hasPinData">
						<div :class="$style['tooltip-container']">
=======
				<n8n-tooltip placement="bottom-end">
					<template #content v-if="hasPinData">
						<div :class="$style['pin-data-tooltip']">
>>>>>>> 4f758983
							<strong>
								{{ $locale.baseText('ndv.pinData.unpin.title') }}
							</strong>
							{{ $locale.baseText('ndv.pinData.unpin.description') }}
						</div>
					</template>
					<template #content v-else>
<<<<<<< HEAD
						<div :class="$style['tooltip-container']">
							<strong>{{ $locale.baseText('ndv.pinData.pin.title') }}</strong>
							<n8n-text size="small" tag="p">
								{{ $locale.baseText('ndv.pinData.pin.description') }}
							</n8n-text>
							<n8n-link :to="dataPinningDocsUrl" size="small">
=======
						<div :class="$style['pin-data-tooltip']">
							<strong>{{ $locale.baseText('ndv.pinData.pin.title') }}</strong>
							<p>
								{{ $locale.baseText('ndv.pinData.pin.description') }}
							</p>
							<n8n-link to="https://google.com" size="small">
>>>>>>> 4f758983
								{{ $locale.baseText('ndv.pinData.pin.link') }}
								<n8n-icon icon="external-link-alt" size="small" />
							</n8n-link>
						</div>
					</template>
					<n8n-icon-button
						:class="`ml-xs ${$style['pin-data-button']} ${hasPinData ? $style['pin-data-button-active'] : ''}`"
						type="tertiary"
						active
						icon="thumbtack"
<<<<<<< HEAD
						:disabled="editMode.enabled || (inputData.length === 0 && !hasPinData)"
=======
						:disabled="editMode.enabled || inputData.length === 0"
>>>>>>> 4f758983
						@click="onTogglePinData"
					/>
				</n8n-tooltip>
			</div>
		</div>

		<div :class="$style.runSelector" v-if="maxRunIndex > 0" v-show="!editMode.enabled">
			<n8n-select size="small" :value="runIndex" @input="onRunIndexChange" @click.stop>
				<template slot="prepend">{{ $locale.baseText('ndv.output.run') }}</template>
				<n8n-option v-for="option in (maxRunIndex + 1)" :label="getRunLabel(option)" :value="option - 1" :key="option"></n8n-option>
			</n8n-select>


			<n8n-tooltip placement="right" v-if="canLinkRuns" :content="$locale.baseText(linkedRuns ? 'runData.unlinking.hint': 'runData.linking.hint')">
				<n8n-icon-button v-if="linkedRuns" icon="unlink" text size="small" @click="unlinkRun" />
				<n8n-icon-button v-else icon="link" text size="small" @click="linkRun" />
			</n8n-tooltip>

			<slot name="run-info"></slot>
		</div>

		<div v-if="maxOutputIndex > 0" :class="{[$style.tabs]: displayMode === 'table'}">
			<n8n-tabs :value="currentOutputIndex" @input="onBranchChange" :options="branches" />
		</div>

		<div v-else-if="hasNodeRun && dataCount > 0 && maxRunIndex === 0" v-show="!editMode.enabled" :class="$style.itemsCount">
			<n8n-text>
				{{ dataCount }} {{ $locale.baseText('ndv.output.items', {adjustToNumber: dataCount}) }}
			</n8n-text>
		</div>

<<<<<<< HEAD
		<div
			:class="[$style['data-container'], copyDropdownOpen ? $style['copy-dropdown-open'] : '']"
			ref="dataContainer"
		>
			<div v-if="hasNodeRun && !hasRunError && displayMode === 'json'" v-show="!editMode.enabled" :class="$style['actions-group']">
				<n8n-tooltip placement="bottom-end" :disabled="!!state.value">
					<template #content>
						<div :class="$style['tooltip-container']">
							{{ $locale.baseText('runData.copyDisabled') }}
						</div>
					</template>
					<el-dropdown
						trigger="click"
						:disabled="!state.value"
						@command="handleCopyClick"
						@visible-change="copyDropdownOpen = $event"
					>
						<span class="el-dropdown-link">
							<n8n-icon-button
								:title="$locale.baseText('runData.copyToClipboard')"
								icon="copy"
								type="tertiary"
								:circle="false"
							/>
						</span>
						<el-dropdown-menu slot="dropdown">
							<el-dropdown-item :command="{command: 'value'}">
								{{ $locale.baseText('runData.copyValue') }}
							</el-dropdown-item>
							<el-dropdown-item :command="{command: 'itemPath'}" divided>
								{{ $locale.baseText('runData.copyItemPath') }}
							</el-dropdown-item>
							<el-dropdown-item :command="{command: 'parameterPath'}">
								{{ $locale.baseText('runData.copyParameterPath') }}
							</el-dropdown-item>
						</el-dropdown-menu>
					</el-dropdown>
				</n8n-tooltip>
=======
		<div :class="$style.dataContainer" ref="dataContainer">
			<div v-if="hasNodeRun && !hasRunError && displayMode === 'json'" v-show="!editMode.enabled" :class="$style['actions-group']">
				<el-dropdown trigger="click" @command="handleCopyClick">
					<span class="el-dropdown-link">
						<n8n-icon-button
							:title="$locale.baseText('runData.copyToClipboard')"
							icon="copy"
							type="tertiary"
							:circle="false"
						/>
					</span>
					<el-dropdown-menu slot="dropdown">
						<el-dropdown-item :command="{command: 'itemPath'}">
							{{ $locale.baseText('runData.copyItemPath') }}
						</el-dropdown-item>
						<el-dropdown-item :command="{command: 'parameterPath'}">
							{{ $locale.baseText('runData.copyParameterPath') }}
						</el-dropdown-item>
						<el-dropdown-item :command="{command: 'value'}">
							{{ $locale.baseText('runData.copyValue') }}
						</el-dropdown-item>
					</el-dropdown-menu>
				</el-dropdown>
				<n8n-icon-button
					:title="$locale.baseText('runData.editOutput')"
					:circle="false"
					class="ml-2xs"
					icon="pencil-alt"
					type="tertiary"
					@click="enterEditMode()"
				/>
>>>>>>> 4f758983
			</div>

			<div v-if="isExecuting" :class="$style.center">
				<div :class="$style.spinner"><n8n-spinner type="ring" /></div>
				<n8n-text>{{ executingMessage }}</n8n-text>
			</div>

			<div v-else-if="editMode.enabled" :class="$style['edit-mode']">
<<<<<<< HEAD
				<div :class="$style['edit-mode-body']">
					<code-editor
						:value="editMode.value"
						:options="{ scrollBeyondLastLine: false }"
						type="json"
						@input="$store.commit('ui/setOutputPanelEditModeValue', $event)"
					/>
				</div>
				<div :class="$style['edit-mode-footer']">
					<n8n-info-tip :bold="false" :class="$style['edit-mode-footer-infotip']">
						{{ $locale.baseText('runData.editor.copyDataInfo') }}
						<n8n-link :to="dataPinningDocsUrl" size="small">
							{{ $locale.baseText('generic.learnMore') }}
						</n8n-link>
=======
				<code-editor v-model="editMode.value" />
				<div :class="$style['edit-mode-footer']">
					<n8n-info-tip :class="$style['edit-mode-footer-infotip']">
						{{ $locale.baseText('runData.editor.copyDataInfo') }}
						<a href="https://google.com">
							{{ $locale.baseText('generic.learnMore') }}
						</a>
>>>>>>> 4f758983
					</n8n-info-tip>
					<div :class="$style['edit-mode-footer-buttons']">
						<n8n-button
							type="tertiary"
							:label="$locale.baseText('runData.editor.cancel')"
							@click="onClickCancelEdit"
						/>
						<n8n-button
							class="ml-2xs"
							type="primary"
							:label="$locale.baseText('runData.editor.save')"
							@click="onClickSaveEdit"
						/>
					</div>
				</div>
			</div>

			<div v-else-if="!hasNodeRun" :class="$style.center">
				<slot name="node-not-run"></slot>
			</div>

			<div v-else-if="paneType === 'input' && node.disabled" :class="$style.center">
				<n8n-text>
					{{ $locale.baseText('ndv.input.disabled', { interpolate: { nodeName: node.name } }) }}
					<n8n-link @click="enableNode">
						{{ $locale.baseText('ndv.input.disabled.cta') }}
					</n8n-link>
				</n8n-text>
			</div>

			<div v-else-if="hasNodeRun && hasRunError" :class="$style.errorDisplay">
				<NodeErrorView :error="workflowRunData[node.name][runIndex].error" />
			</div>

			<div v-else-if="hasNodeRun && jsonData && jsonData.length === 0 && branches.length > 1" :class="$style.center">
				<n8n-text>
					{{ noDataInBranchMessage }}
				</n8n-text>
			</div>

			<div v-else-if="hasNodeRun && jsonData && jsonData.length === 0" :class="$style.center">
				<slot name="no-output-data"></slot>
			</div>

			<div v-else-if="hasNodeRun && !showData" :class="$style.center">
				<n8n-text :bold="true" color="text-dark" size="large">{{ tooMuchDataTitle }}</n8n-text>
				<n8n-text align="center" tag="div"><span v-html="$locale.baseText('ndv.output.tooMuchData.message', { interpolate: {size: dataSizeInMB }})"></span></n8n-text>

				<n8n-button
					outline
					:label="$locale.baseText('ndv.output.tooMuchData.showDataAnyway')"
					@click="showTooMuchData"
				/>
			</div>

			<div v-else-if="hasNodeRun && displayMode === 'table' && tableData && tableData.columns && tableData.columns.length === 0 && binaryData.length > 0" :class="$style.center">
				<n8n-text>
					{{ $locale.baseText('runData.switchToBinary.info') }}
					<a @click="switchToBinary">
						{{ $locale.baseText('runData.switchToBinary.binary') }}
					</a>
				</n8n-text>
			</div>

			<div v-else-if="hasNodeRun && displayMode === 'table' && tableData && tableData.columns && tableData.columns.length === 0" :class="$style.dataDisplay">
				<table :class="$style.table">
					<tr>
						<th :class="$style.emptyCell"></th>
					</tr>
					<tr v-for="(row, index1) in tableData.data" :key="index1">
						<td>
							<n8n-text>{{ $locale.baseText('runData.emptyItemHint') }}</n8n-text>
						</td>
					</tr>
				</table>
			</div>

			<div v-else-if="hasNodeRun && displayMode === 'table' && tableData" :class="$style.dataDisplay">
				<table :class="$style.table">
					<tr>
						<th v-for="column in (tableData.columns || [])" :key="column">{{column}}</th>
					</tr>
					<tr v-for="(row, index1) in tableData.data" :key="index1">
						<td v-for="(data, index2) in row" :key="index2">{{ [null, undefined].includes(data) ? '&nbsp;' : data }}</td>
					</tr>
				</table>
			</div>

			<div v-else-if="hasNodeRun && displayMode === 'json'" :class="$style.jsonDisplay">
				<vue-json-pretty
					:data="jsonData"
					:deep="10"
					v-model="state.path"
					:showLine="true"
					:showLength="true"
					selectableType="single"
					path=""
					:highlightSelectedNode="true"
					:selectOnClickNode="true"
					@click="dataItemClicked"
					class="json-data"
				/>
			</div>

			<div v-else-if="displayMode === 'binary' && binaryData.length === 0" :class="$style.center">
				<n8n-text align="center" tag="div">{{ $locale.baseText('runData.noBinaryDataFound') }}</n8n-text>
			</div>

			<div v-else-if="displayMode === 'binary'" :class="$style.dataDisplay">
				<div v-for="(binaryDataEntry, index) in binaryData" :key="index">
					<div :class="$style.binaryIndex" v-if="binaryData.length > 1">
						<div>
							{{index + 1}}
						</div>
					</div>

					<div :class="$style.binaryRow">
						<div :class="$style.binaryCell" v-for="(binaryData, key) in binaryDataEntry" :key="index + '_' + key">
							<div>
								<div :class="$style.binaryHeader">
									{{key}}
								</div>
								<div v-if="binaryData.fileName">
									<div><n8n-text size="small" :bold="true">{{ $locale.baseText('runData.fileName') }}: </n8n-text></div>
									<div :class="$style.binaryValue">{{binaryData.fileName}}</div>
								</div>
								<div v-if="binaryData.directory">
									<div><n8n-text size="small" :bold="true">{{ $locale.baseText('runData.directory') }}: </n8n-text></div>
									<div :class="$style.binaryValue">{{binaryData.directory}}</div>
								</div>
								<div v-if="binaryData.fileExtension">
									<div><n8n-text size="small" :bold="true">{{ $locale.baseText('runData.fileExtension') }}:</n8n-text></div>
									<div :class="$style.binaryValue">{{binaryData.fileExtension}}</div>
								</div>
								<div v-if="binaryData.mimeType">
									<div><n8n-text size="small" :bold="true">{{ $locale.baseText('runData.mimeType') }}: </n8n-text></div>
									<div :class="$style.binaryValue">{{binaryData.mimeType}}</div>
								</div>

								<div :class="$style.binaryButtonContainer">
									<n8n-button size="small" :label="$locale.baseText('runData.showBinaryData')" class="binary-data-show-data-button" @click="displayBinaryData(index, key)" />
									<n8n-button v-if="isDownloadable(index, key)" size="small" type="secondary" :label="$locale.baseText('runData.downloadBinaryData')" class="binary-data-show-data-button" @click="downloadBinaryData(index, key)" />
								</div>
							</div>
						</div>
					</div>
				</div>
			</div>
		</div>
		<div :class="$style.pagination" v-if="hasNodeRun && !hasRunError && dataCount > pageSize">
			<el-pagination
				background
				:hide-on-single-page="true"
				:current-page.sync="currentPage"
				:pager-count="5"
				:page-size="pageSize"
				layout="prev, pager, next"
				@current-change="onCurrentPageChange"
				:total="dataCount">
			</el-pagination>

			<div :class="$style.pageSizeSelector">
				<n8n-select size="mini" :value="pageSize" @input="onPageSizeChange">
					<template slot="prepend">{{ $locale.baseText('ndv.output.pageSize') }}</template>
					<n8n-option
						v-for="size in pageSizes"
						:key="size"
						:label="size"
						:value="size">
					</n8n-option>
					<n8n-option
						:label="$locale.baseText('ndv.output.all')"
						:value="dataCount"
					>
					</n8n-option>
				</n8n-select>
			</div>
		</div>

	</div>
</template>

<script lang="ts">
//@ts-ignore
import VueJsonPretty from 'vue-json-pretty';
import {
	GenericValue,
	IBinaryData,
	IBinaryKeyData,
	IDataObject,
	INodeExecutionData,
	INodeTypeDescription, IRun,
	IRunData,
	IRunExecutionData,
} from 'n8n-workflow';

import {
	IBinaryDisplayData,
	IExecutionResponse,
	INodeUi,
	IRunDataDisplayMode,
	ITab,
	ITableData,
} from '@/Interface';

import {
	DATA_PINNING_DOCS_URL,
	MAX_DISPLAY_DATA_SIZE,
<<<<<<< HEAD
	MAX_DISPLAY_ITEMS_AUTO_ALL, MULTIPLE_OUTPUT_NODE_TYPES,
=======
	MAX_DISPLAY_ITEMS_AUTO_ALL, MAX_WORKFLOW_PINNED_DATA_SIZE,
>>>>>>> 4f758983
} from '@/constants';

import BinaryDataDisplay from '@/components/BinaryDataDisplay.vue';
import WarningTooltip from '@/components/WarningTooltip.vue';
import NodeErrorView from '@/components/Error/NodeErrorView.vue';

import { copyPaste } from '@/components/mixins/copyPaste';
import { externalHooks } from "@/components/mixins/externalHooks";
import { genericHelpers } from '@/components/mixins/genericHelpers';
import { nodeHelpers } from '@/components/mixins/nodeHelpers';
import { pinData } from '@/components/mixins/pinData';

import mixins from 'vue-typed-mixins';

import { saveAs } from 'file-saver';
<<<<<<< HEAD
import { CodeEditor } from "@/components/forms";
=======
import {CodeEditor} from "@/components/forms";
import { stringSizeInBytes } from './helpers';
>>>>>>> 4f758983

// A path that does not exist so that nothing is selected by default
const deselectedPlaceholder = '_!^&*';

export default mixins(
	copyPaste,
	externalHooks,
	genericHelpers,
	nodeHelpers,
	pinData,
)
	.extend({
		name: 'RunData',
		components: {
			BinaryDataDisplay,
			NodeErrorView,
			VueJsonPretty,
			WarningTooltip,
			CodeEditor,
		},
		props: {
			nodeUi: {
			}, // INodeUi | null
			runIndex: {
				type: Number,
			},
			linkedRuns: {
				type: Boolean,
			},
			canLinkRuns: {
				type: Boolean,
			},
			tooMuchDataTitle: {
				type: String,
			},
			noDataInBranchMessage: {
				type: String,
			},
			isExecuting: {
				type: Boolean,
			},
			executingMessage: {
				type: String,
			},
			sessionId: {
				type: String,
			},
			paneType: {
				type: String,
			},
			overrideOutputs: {
				type: Array,
			},
		},
		data () {
			return {
				binaryDataPreviewActive: false,
				dataSize: 0,
				deselectedPlaceholder,
				state: {
					value: '' as object | number | string,
					path: deselectedPlaceholder,
				},
				showData: false,
				outputIndex: 0,
				binaryDataDisplayVisible: false,
				binaryDataDisplayData: null as IBinaryDisplayData | null,

				MAX_DISPLAY_DATA_SIZE,
				MAX_DISPLAY_ITEMS_AUTO_ALL,
				currentPage: 1,
				pageSize: 10,
				pageSizes: [10, 25, 50, 100],
<<<<<<< HEAD
				copyDropdownOpen: false,
=======
				editMode: {
					enabled: false,
					value: '',
				},
>>>>>>> 4f758983
			};
		},
		mounted() {
			this.init();
		},
		computed: {
			activeNode(): INodeUi {
				return this.$store.getters.activeNode;
			},
			dataPinningDocsUrl(): string {
				return DATA_PINNING_DOCS_URL;
			},
			displayMode(): IRunDataDisplayMode {
				return this.$store.getters['ui/getPanelDisplayMode'](this.paneType);
			},
			node(): INodeUi | null {
				return (this.nodeUi as INodeUi | null) || null;
			},
			nodeType (): INodeTypeDescription | null {
				if (this.node) {
					return this.$store.getters.nodeType(this.node.type, this.node.typeVersion);
				}
				return null;
			},
			isMultipleOutputsNodeType(): boolean {
				return !!this.node && MULTIPLE_OUTPUT_NODE_TYPES.includes(this.node.type);
			},
			canPinData (): boolean {
				return this.paneType === 'output' &&
					!this.isMultipleOutputsNodeType &&
					!(this.binaryData && this.binaryData.length > 0);
			},
			buttons(): Array<{label: string, value: string}> {
				const defaults = [
					{ label: this.$locale.baseText('runData.table'), value: 'table'},
					{ label: this.$locale.baseText('runData.json'), value: 'json'},
				];
				if (this.binaryData.length) {
					return [ ...defaults,
						{ label: this.$locale.baseText('runData.binary'), value: 'binary'},
					];
				}

				return defaults;
			},
			hasNodeRun(): boolean {
				return Boolean(!this.isExecuting && this.node && (this.workflowRunData && this.workflowRunData.hasOwnProperty(this.node.name) || this.hasPinData));
			},
			hasRunError(): boolean {
				return Boolean(this.node && this.workflowRunData && this.workflowRunData[this.node.name] && this.workflowRunData[this.node.name][this.runIndex] && this.workflowRunData[this.node.name][this.runIndex].error);
			},
			workflowExecution (): IExecutionResponse | null {
				return this.$store.getters.getWorkflowExecution;
			},
			workflowRunData (): IRunData | null {
				if (this.workflowExecution === null) {
					return null;
				}
				const executionData: IRunExecutionData = this.workflowExecution.data;
				if (executionData && executionData.resultData) {
					return executionData.resultData.runData;
				}
				return null;
			},
			dataCount (): number {
				return this.getDataCount(this.runIndex, this.currentOutputIndex);
			},
			dataSizeInMB(): string {
				return (this.dataSize / 1024 / 1000).toLocaleString();
			},
			maxOutputIndex (): number {
				if (this.node === null) {
					return 0;
				}

				const runData: IRunData | null = this.workflowRunData;

				if (runData === null || !runData.hasOwnProperty(this.node.name)) {
					return 0;
				}

				if (runData[this.node.name].length < this.runIndex) {
					return 0;
				}

				if (runData[this.node.name][this.runIndex]) {
					const taskData = runData[this.node.name][this.runIndex].data;
					if (taskData && taskData.main) {
						return taskData.main.length - 1;
					}
				}

				return 0;
			},
			maxRunIndex (): number {
				if (this.node === null) {
					return 0;
				}

				const runData: IRunData | null = this.workflowRunData;

				if (runData === null || !runData.hasOwnProperty(this.node.name)) {
					return 0;
				}

				if (runData[this.node.name].length) {
					return runData[this.node.name].length - 1;
				}

				return 0;
			},
			inputData (): INodeExecutionData[] {
				let inputData;
				if (this.node && this.pinData) {
					inputData = Array.isArray(this.pinData)
						? this.pinData.map((value) => ({
							json: value,
						}))
						: [{
							json: this.pinData,
						}];
				} else {
					inputData = this.getNodeInputData(this.node, this.runIndex, this.currentOutputIndex);
				}

				if (inputData.length === 0 || !Array.isArray(inputData)) {
					return [];
				}

				const offset = this.pageSize * (this.currentPage - 1);
				inputData = inputData.slice(offset, offset + this.pageSize);

				return inputData;
			},
			jsonData (): IDataObject[] {
				return this.convertToJson(this.inputData);
			},
			tableData (): ITableData | undefined {
				return this.convertToTable(this.inputData);
			},
			binaryData (): IBinaryKeyData[] {
				if (!this.node) {
					return [];
				}

				const binaryData = this.getBinaryData(this.workflowRunData, this.node.name, this.runIndex, this.currentOutputIndex);
				return binaryData.filter((data) => Boolean(data && Object.keys(data).length));
			},
			currentOutputIndex(): number {
				if (this.overrideOutputs && this.overrideOutputs.length && !this.overrideOutputs.includes(this.outputIndex)) {
					return this.overrideOutputs[0] as number;
				}

				return this.outputIndex;
			},
			branches (): ITab[] {
				function capitalize(name: string) {
					return name.charAt(0).toLocaleUpperCase() + name.slice(1);
				}
				const branches: ITab[] = [];
				for (let i = 0; i <= this.maxOutputIndex; i++) {
					if (this.overrideOutputs && !this.overrideOutputs.includes(i)) {
						continue;
					}
					const itemsCount = this.getDataCount(this.runIndex, i);
					const items = this.$locale.baseText('ndv.output.items', {adjustToNumber: itemsCount});
					let outputName = this.getOutputName(i);
					if (`${outputName}` === `${i}`) {
						outputName = `${this.$locale.baseText('ndv.output')} ${outputName}`;
					}
					else {
						outputName = capitalize(`${this.getOutputName(i)} ${this.$locale.baseText('ndv.output.branch')}`);
					}
					branches.push({
						label: itemsCount ? `${outputName} (${itemsCount} ${items})` : outputName,
						value: i,
					});
				}
				return branches;
			},
			editMode(): { enabled: boolean; value: string; } {
				return this.paneType === 'output'
					? this.$store.getters['ui/outputPanelEditMode']
					: { enabled: false, value: '' };
			},
		},
		methods: {
			enterEditMode(data?: Array<Record<string, string>>) {
<<<<<<< HEAD
				this.$store.commit('ui/setOutputPanelEditModeEnabled', true);
				this.$store.commit('ui/setOutputPanelEditModeValue', JSON.stringify(data || this.jsonData, null, 2));
			},
			onClickCancelEdit() {
				this.$store.commit('ui/setOutputPanelEditModeEnabled', false);
				this.$store.commit('ui/setOutputPanelEditModeValue', '');
			},
			onClickSaveEdit() {
				if (this.isValidPinData(this.editMode.value)) {
					const data = JSON.parse(this.editMode.value);

					this.$store.commit('ui/setOutputPanelEditModeEnabled', false);
=======
				this.editMode.enabled = true;
				this.editMode.value = JSON.stringify(data || this.jsonData, null, 2);
			},
			onClickCancelEdit() {
				this.editMode.enabled = false;
				this.editMode.value = '';
			},
			onClickSaveEdit() {
				let data;
				try {
					data = JSON.parse(this.editMode.value);
				} catch (error) {
					const title = this.$locale.baseText('runData.invalidPinnedData');

					const toRemove = new RegExp(/JSON\.parse:|of the JSON data/, 'g');
					const message = error.message.replace(toRemove, '').trim();
					error.message = message.charAt(0).toUpperCase() + message.slice(1);

					this.$showError(error, title);
					return;
				}

				try {
					if (this.$store.getters['pinDataSize'] + stringSizeInBytes(JSON.stringify(data)) > MAX_WORKFLOW_PINNED_DATA_SIZE) {
						throw new Error(this.$locale.baseText('ndv.pinData.error.tooLarge.description'));
					}
				} catch (error) {
					this.$showError(error, this.$locale.baseText('ndv.pinData.error.tooLarge.title'));
					return;
				}

				if (this.verifyPinnedDataSize(data)) {
					this.editMode.enabled = false;
>>>>>>> 4f758983
					this.$store.commit('pinData', { node: this.node, data });
				}
			},
			async onTogglePinData() {
				if (this.hasPinData) {
					this.$store.commit('unpinData', { node: this.node });
<<<<<<< HEAD
				} else if (this.isValidPinDataSize(JSON.stringify(this.jsonData))) {
=======
				} else if (this.verifyPinnedDataSize(this.jsonData)) {
>>>>>>> 4f758983
					this.$store.commit('pinData', { node: this.node, data: this.jsonData });

					if (this.maxRunIndex > 0) {
						this.$showToast({
							title: this.$locale.baseText('ndv.pinData.pin.multipleRuns.title', {
								interpolate: {
									index: `${this.runIndex}`,
								},
							}),
							message: this.$locale.baseText('ndv.pinData.pin.multipleRuns.description'),
							type: 'success',
							duration: 2000,
						});
					}
				}
			},
<<<<<<< HEAD
=======
			verifyPinnedDataSize(data: IDataObject[]): boolean {
				try {
					if (this.$store.getters['pinDataSize'] + stringSizeInBytes(JSON.stringify(data)) > MAX_WORKFLOW_PINNED_DATA_SIZE) {
						throw new Error(this.$locale.baseText('ndv.pinData.error.tooLarge.description'));
					}

					return true;
				} catch (error) {
					this.$showError(error, this.$locale.baseText('ndv.pinData.error.tooLarge.title'));
					return false;
				}
			},
>>>>>>> 4f758983
			switchToBinary() {
				this.onDisplayModeChange('binary');
			},
			onBranchChange(value: number) {
				this.outputIndex = value;

				this.$telemetry.track('User changed ndv branch', {
					session_id: this.sessionId,
					branch_index: value,
					node_type: this.activeNode.type,
					node_type_input_selection: this.nodeType? this.nodeType.name: '',
					pane: this.paneType,
				});
			},
			showTooMuchData() {
				this.showData = true;
				this.$telemetry.track('User clicked ndv button', {
					node_type: this.activeNode.type,
					workflow_id: this.$store.getters.workflowId,
					session_id: this.sessionId,
					pane: this.paneType,
					type: 'showTooMuchData',
				});
			},
			linkRun() {
				this.$emit('linkRun');
			},
			unlinkRun() {
				this.$emit('unlinkRun');
			},
			onCurrentPageChange() {
				this.$telemetry.track('User changed ndv page', {
					node_type: this.activeNode.type,
					workflow_id: this.$store.getters.workflowId,
					session_id: this.sessionId,
					pane: this.paneType,
					page_selected: this.currentPage,
					page_size: this.pageSize,
					items_total: this.dataCount,
				});
			},
			onPageSizeChange(pageSize: number) {
				this.pageSize = pageSize;
				const maxPage = Math.ceil(this.dataCount / this.pageSize);
				if (maxPage < this.currentPage) {
					this.currentPage = maxPage;
				}

				this.$telemetry.track('User changed ndv page size', {
					node_type: this.activeNode.type,
					workflow_id: this.$store.getters.workflowId,
					session_id: this.sessionId,
					pane: this.paneType,
					page_selected: this.currentPage,
					page_size: this.pageSize,
					items_total: this.dataCount,
				});
			},
			onDisplayModeChange(displayMode: IRunDataDisplayMode) {
				const previous = this.displayMode;
				this.$store.commit('ui/setPanelDisplayMode', {pane: this.paneType, mode: displayMode});

				const dataContainer = this.$refs.dataContainer;
				if (dataContainer) {
					const dataDisplay = (dataContainer as Element).children[0];

					if (dataDisplay){
						dataDisplay.scrollTo(0, 0);
					}
				}

				this.closeBinaryDataDisplay();
				this.$externalHooks().run('runData.displayModeChanged', { newValue: displayMode, oldValue: previous });
				if(this.activeNode) {
					this.$telemetry.track('User changed ndv item view', {
						previous_view: previous,
						new_view: displayMode,
						node_type: this.activeNode.type,
						workflow_id: this.$store.getters.workflowId,
						session_id: this.sessionId,
						pane: this.paneType,
					});
				}
			},
			getRunLabel(option: number) {
				let itemsCount = 0;
				for (let i = 0; i <= this.maxOutputIndex; i++) {
					itemsCount += this.getDataCount(option - 1, i);
				}
				const items = this.$locale.baseText('ndv.output.items', {adjustToNumber: itemsCount});
				const itemsLabel = itemsCount > 0 ? ` (${itemsCount} ${items})` : '';
				return option + this.$locale.baseText('ndv.output.of') + (this.maxRunIndex+1) + itemsLabel;
			},
			getDataCount(runIndex: number, outputIndex: number) {
				if (this.node === null) {
					return 0;
				}

				const runData: IRunData | null = this.workflowRunData;

				if (runData === null || !runData.hasOwnProperty(this.node.name)) {
					return 0;
				}

				if (runData[this.node.name].length <= runIndex) {
					return 0;
				}

				if (runData[this.node.name][runIndex].hasOwnProperty('error')) {
					return 1;
				}

				if (!runData[this.node.name][runIndex].hasOwnProperty('data') ||
					runData[this.node.name][runIndex].data === undefined
				) {
					return 0;
				}

				const inputData = this.getMainInputData(runData[this.node.name][runIndex].data!, outputIndex);

				return inputData.length;
			},
			init() {
				// Reset the selected output index every time another node gets selected
				this.outputIndex = 0;
				this.refreshDataSize();
				this.closeBinaryDataDisplay();
				if (this.binaryData.length > 0) {
					this.$store.commit('ui/setPanelDisplayMode', {pane: this.paneType, mode: 'binary'});
				}
				else if (this.displayMode === 'binary') {
					this.$store.commit('ui/setPanelDisplayMode', {pane: this.paneType, mode: 'table'});
				}
			},
			closeBinaryDataDisplay () {
				this.binaryDataDisplayVisible = false;
				this.binaryDataDisplayData = null;
			},
			convertToJson (inputData: INodeExecutionData[]): IDataObject[] {
				const returnData: IDataObject[] = [];
				inputData.forEach((data) => {
					if (!data.hasOwnProperty('json')) {
						return;
					}
					returnData.push(data.json);
				});

				return returnData;
			},
			convertToTable (inputData: INodeExecutionData[]): ITableData | undefined {
				const tableData: GenericValue[][] = [];
				const tableColumns: string[] = [];
				let leftEntryColumns: string[], entryRows: GenericValue[];
				// Go over all entries
				let entry: IDataObject;
				inputData.forEach((data) => {
					if (!data.hasOwnProperty('json')) {
						return;
					}
					entry = data.json;

					// Go over all keys of entry
					entryRows = [];
					leftEntryColumns = Object.keys(entry);

					// Go over all the already existing column-keys
					tableColumns.forEach((key) => {
						if (entry.hasOwnProperty(key)) {
							// Entry does have key so add its value
							entryRows.push(entry[key]);
							// Remove key so that we know that it got added
							leftEntryColumns.splice(leftEntryColumns.indexOf(key), 1);
						} else {
							// Entry does not have key so add null
							entryRows.push(null);
						}
					});

					// Go over all the columns the entry has but did not exist yet
					leftEntryColumns.forEach((key) => {
						// Add the key for all runs in the future
						tableColumns.push(key);
						// Add the value
						entryRows.push(entry[key]);
					});

					// Add the data of the entry
					tableData.push(entryRows);
				});

				// Make sure that all entry-rows have the same length
				tableData.forEach((entryRows) => {
					if (tableColumns.length > entryRows.length) {
						// Has to less entries so add the missing ones
						entryRows.push.apply(entryRows, new Array(tableColumns.length - entryRows.length));
					}
				});

				return {
					columns: tableColumns,
					data: tableData,
				};
			},
			clearExecutionData () {
				this.$store.commit('setWorkflowExecutionData', null);
				this.updateNodesExecutionIssues();
			},
			dataItemClicked (path: string, data: object | number | string) {
				this.state.value = data;
			},
			isDownloadable (index: number, key: string): boolean {
				const binaryDataItem: IBinaryData = this.binaryData[index][key];
				return !!(binaryDataItem.mimeType && binaryDataItem.fileName);
			},
			async downloadBinaryData (index: number, key: string) {
				const binaryDataItem: IBinaryData = this.binaryData[index][key];

				let bufferString = 'data:' + binaryDataItem.mimeType + ';base64,';
				if(binaryDataItem.id) {
					bufferString += await this.restApi().getBinaryBufferString(binaryDataItem.id);
				} else {
					bufferString += binaryDataItem.data;
				}

				const data = await fetch(bufferString);
				const blob = await data.blob();
				saveAs(blob, binaryDataItem.fileName);
			},
			displayBinaryData (index: number, key: string) {
				this.binaryDataDisplayVisible = true;

				this.binaryDataDisplayData = {
					node: this.node!.name,
					runIndex: this.runIndex,
					outputIndex: this.currentOutputIndex,
					index,
					key,
				};
			},
			getOutputName (outputIndex: number) {
				if (this.node === null) {
					return outputIndex + 1;
				}

				const nodeType = this.nodeType;
				if (!nodeType || !nodeType.outputNames || nodeType.outputNames.length <= outputIndex) {
					return outputIndex + 1;
				}

				return nodeType.outputNames[outputIndex];
			},
			convertPath (path: string): string {
				// TODO: That can for sure be done fancier but for now it works
				const placeholder = '*___~#^#~___*';
				let inBrackets = path.match(/\[(.*?)\]/g);

				if (inBrackets === null) {
					inBrackets = [];
				} else {
					inBrackets = inBrackets.map(item => item.slice(1, -1)).map(item => {
						if (item.startsWith('"') && item.endsWith('"')) {
							return item.slice(1, -1);
						}
						return item;
					});
				}
				const withoutBrackets = path.replace(/\[(.*?)\]/g, placeholder);
				const pathParts = withoutBrackets.split('.');
				const allParts = [] as string[];
				pathParts.forEach(part => {
					let index = part.indexOf(placeholder);
					while(index !== -1) {
						if (index === 0) {
							allParts.push(inBrackets!.shift() as string);
							part = part.substr(placeholder.length);
						} else {
							allParts.push(part.substr(0, index));
							part = part.substr(index);
						}
						index = part.indexOf(placeholder);
					}
					if (part !== '') {
						allParts.push(part);
					}
				});

				return '["' + allParts.join('"]["') + '"]';
			},
			handleCopyClick (commandData: { command: string }) {
				const newPath = this.convertPath(this.state.path);

				let value: string;
				if (commandData.command === 'value') {
					if (typeof this.state.value === 'object') {
						value = JSON.stringify(this.state.value, null, 2);
					} else {
						value = this.state.value.toString();
					}

					this.$showToast({
						title: this.$locale.baseText('runData.copyValue.toast'),
						message: '',
						type: 'success',
						duration: 2000,
					});
				} else {
					let startPath = '';
					let path = '';
					if (commandData.command === 'itemPath') {
						const pathParts = newPath.split(']');
						const index = pathParts[0].slice(1);
						path = pathParts.slice(1).join(']');
						startPath = `$item(${index}).$node["${this.node!.name}"].json`;

						this.$showToast({
							title: this.$locale.baseText('runData.copyItemPath.toast'),
							message: '',
							type: 'success',
							duration: 2000,
						});
					} else if (commandData.command === 'parameterPath') {
						path = newPath.split(']').slice(1).join(']');
						startPath = `$node["${this.node!.name}"].json`;

						this.$showToast({
							title: this.$locale.baseText('runData.copyParameterPath.toast'),
							message: '',
							type: 'success',
							duration: 2000,
						});
					}
					if (!path.startsWith('[') && !path.startsWith('.') && path) {
						path += '.';
					}
					value = `{{ ${startPath + path} }}`;
				}

				this.copyToClipboard(value);
			},
			refreshDataSize () {
				// Hide by default the data from being displayed
				this.showData = false;

				// Check how much data there is to display
				const inputData = this.getNodeInputData(this.node, this.runIndex, this.currentOutputIndex);

				const offset = this.pageSize * (this.currentPage - 1);
				const jsonItems = inputData.slice(offset, offset + this.pageSize).map(item => item.json);

				this.dataSize = JSON.stringify(jsonItems).length;

				if (this.dataSize < this.MAX_DISPLAY_DATA_SIZE) {
					// Data is reasonable small (< 200kb) so display it directly
					this.showData = true;
				}
			},
			onRunIndexChange(run: number) {
				this.$emit('runChange', run);
			},
			enableNode() {
				if (this.node) {
					const updateInformation = {
						name: this.node.name,
						properties: {
							disabled: !this.node.disabled,
						},
					};

					this.$store.commit('updateNodeProperties', updateInformation);
				}
			},
		},
		watch: {
			node() {
				this.init();
			},
			jsonData () {
				this.refreshDataSize();
			},
			binaryData (newData: IBinaryKeyData[], prevData: IBinaryKeyData[]) {
				if (newData.length && !prevData.length && this.displayMode !== 'binary') {
					this.switchToBinary();
				}
				else if (!newData.length && this.displayMode === 'binary') {
					this.onDisplayModeChange('table');
				}
			},
		},
	});
</script>

<style lang="scss" module>
.infoIcon {
	color: var(--color-foreground-dark);
}

.center {
	display: flex;
	height: 100%;
	flex-direction: column;
	align-items: center;
	justify-content: center;
	padding: var(--spacing-s) var(--spacing-s) var(--spacing-xl) var(--spacing-s);
	text-align: center;

	> * {
		max-width: 316px;
		margin-bottom: var(--spacing-2xs);
	}
}

.container {
	position: relative;
	width: 100%;
	height: 100%;
	background-color: var(--color-background-base);
	display: flex;
	flex-direction: column;
}

.pinned-data-callout {
	border-radius: inherit;
	border-bottom-right-radius: 0;
}

.header {
	display: flex;
	align-items: center;
	margin-bottom: var(--spacing-s);
	padding: var(--spacing-s) var(--spacing-s) 0 var(--spacing-s);
	position: relative;
	height: 30px;

	> *:first-child {
		flex-grow: 1;
	}
}

.data-container {
	position: relative;
	height: 100%;

<<<<<<< HEAD
	&:hover,
	&.copy-dropdown-open {
=======
	&:hover {
>>>>>>> 4f758983
		.actions-group {
			opacity: 1;
		}
	}
}

.dataDisplay {
	position: absolute;
	top: 0;
	left: 0;
	padding-left: var(--spacing-s);
	right: 0;
	overflow-y: auto;
	line-height: 1.5;
	word-break: normal;
	height: 100%;
	padding-bottom: var(--spacing-3xl);
}

.errorDisplay {
	composes: dataDisplay;
	padding-right: var(--spacing-s);
}

.jsonDisplay {
	composes: dataDisplay;
	background-color: var(--color-background-base);
	padding-top: var(--spacing-s);
}

.tabs {
	margin-bottom: var(--spacing-s);
}

.table {
	border-collapse: separate;
	text-align: left;
	width: calc(100% - var(--spacing-s));
	margin-right: var(--spacing-s);
	font-size: var(--font-size-s);

	th {
		padding: var(--spacing-2xs);
		background-color: var(--color-background-base);
		border-top: var(--border-base);
		border-bottom: var(--border-base);
		border-left: var(--border-base);
		position: sticky;
		top: 0;
	}

	td {
		padding: var(--spacing-2xs);
		border-bottom: var(--border-base);
		border-left: var(--border-base);
		overflow-wrap: break-word;
		max-width: 300px;
		white-space: pre-wrap;
	}

	th:last-child, td:last-child {
		border-right: var(--border-base);
	}
}

.emptyCell {
	height: 32px;
}

.itemsCount {
	margin-left: var(--spacing-s);
	margin-bottom: var(--spacing-s);
}

.runSelector {
	max-width: 210px;
	margin-left: var(--spacing-s);
	margin-bottom: var(--spacing-s);
	display: flex;

	> * {
		margin-right: var(--spacing-4xs);
	}
}

.actions-group {
	position: absolute;
	z-index: 10;
	top: 12px;
	right: var(--spacing-l);
	opacity: 0;
	transition: opacity 0.3s ease;
}

.pagination {
	width: 100%;
	display: flex;
	justify-content: center;
	align-items: center;
	bottom: 0;
	padding: 5px;
}

.binaryIndex {
	display: block;
	padding: var(--spacing-2xs);
	font-size: var(--font-size-2xs);

	> * {
		display: inline-block;
		width: 30px;
		height: 30px;
		line-height: 30px;
		border-radius: var(--border-radius-base);
		text-align: center;
		background-color: var(--color-foreground-xdark);
		font-weight: var(--font-weight-bold);
		color: var(--color-text-xlight);
	}
}

.binaryRow {
	display: inline-flex;
	font-size: var(--font-size-2xs);
}


.binaryCell {
	display: inline-block;
	width: 300px;
	overflow: hidden;
	background-color: #fff;
	margin-right: var(--spacing-s);
	margin-bottom: var(--spacing-s);
	border-radius: var(--border-radius-base);
	border: var(--border-base);
	padding: var(--spacing-s);
}

.binaryHeader {
	color: $--color-primary;
	font-weight: 600;
	font-size: 1.2em;
	padding-bottom: 0.5em;
	margin-bottom: 0.5em;
	border-bottom: 1px solid #ccc;
}

.binaryButtonContainer {
	margin-top: 1.5em;
	display: flex;
	flex-direction: row;
	justify-content: center;

	> * {
		flex-grow: 0;
		margin-right: var(--spacing-3xs);
	}
}

.binaryValue {
	white-space: initial;
	word-wrap: break-word;
}

.pageSizeSelector {
	text-transform: capitalize;
	max-width: 150px;
}

.displayModes {
	display: flex;
	justify-content: flex-end;
	flex-grow: 1;
}

<<<<<<< HEAD
.tooltip-container {
=======
.pin-data-tooltip {
>>>>>>> 4f758983
	max-width: 240px;
}

.pin-data-button {
	svg {
		transition: transform 0.3s ease;
	}
}

.pin-data-button-active {
	&,
	&:hover,
	&:focus,
	&:active {
		border-color: var(--color-primary);
		color: var(--color-primary);
		background: var(--color-primary-tint-2);
	}

	svg {
		transform: rotate(45deg);
	}
}

.spinner {
	* {
		color: var(--color-primary);
		min-height: 40px;
		min-width: 40px;
	}

	display: flex;
	justify-content: center;
	margin-bottom: var(--spacing-s);
}

.edit-mode {
	height: calc(100% - var(--spacing-s));
	display: flex;
	flex-direction: column;
	justify-content: flex-end;
	align-items: flex-end;
<<<<<<< HEAD
	padding-left: var(--spacing-s);
	padding-right: var(--spacing-s);
}

.edit-mode-body {
	flex: 1 1 auto;
	width: 100%;
	height: 100%;
}

.edit-mode-footer {
	display: flex;
	width: 100%;
	justify-content: space-between;
	align-items: center;
	padding-top: var(--spacing-s);
=======
	padding-right: var(--spacing-s);
}

.edit-mode-footer {
	display: flex;
	justify-content: space-between;
	align-items: center;
	padding-top: var(--spacing-s);
	padding-left: var(--spacing-s);
>>>>>>> 4f758983
}

.edit-mode-footer-infotip {
	display: flex;
	flex: 1;
	width: 100%;
}

.edit-mode-footer-buttons {
	display: flex;
	justify-content: flex-end;
	align-items: center;
	margin-left: var(--spacing-s);
}
</style>

<style lang="scss">
.vjs-tree {
	color: var(--color-json-default);
}

.vjs-tree.is-highlight-selected {
	background-color: var(--color-json-highlight);
}

.vjs-tree .vjs-value__null {
	color: var(--color-json-null);
}

.vjs-tree .vjs-value__boolean {
	color: var(--color-json-boolean);
}

.vjs-tree .vjs-value__number {
	color: var(--color-json-number);
}

.vjs-tree .vjs-value__string {
	color: var(--color-json-string);
}

.vjs-tree .vjs-key {
	color: var(--color-json-key);
}

.vjs-tree .vjs-tree__brackets {
	color: var(--color-json-brackets);
}

.vjs-tree .vjs-tree__brackets:hover {
	color: var(--color-json-brackets-hover);
}

.vjs-tree .vjs-tree__content.has-line {
	border-left: 1px dotted var(--color-json-line);
}
</style><|MERGE_RESOLUTION|>--- conflicted
+++ resolved
@@ -1,39 +1,24 @@
 <template>
 	<div :class="$style.container">
 		<n8n-callout
-<<<<<<< HEAD
 			v-if="canPinData && hasPinData"
-=======
-			v-if="paneType === 'output' && hasPinData"
->>>>>>> 4f758983
 			theme="secondary"
 			icon="thumbtack"
 			:class="$style['pinned-data-callout']"
 		>
 			{{ $locale.baseText('runData.pindata.thisDataIsPinned') }}
-<<<<<<< HEAD
 			<span class="ml-4xs">
 				<n8n-link
 					theme="secondary"
 					size="small"
 					underline
 					bold
-=======
-			<template #actions>
-				<n8n-link
-					theme="secondary"
-					size="small"
-					:bold="true"
->>>>>>> 4f758983
 					@click="onTogglePinData"
 				>
 					{{ $locale.baseText('runData.pindata.unpin') }}
 				</n8n-link>
-<<<<<<< HEAD
 			</span>
-=======
 			</template>
->>>>>>> 4f758983
 			<template #trailingContent>
 				<n8n-link
 					:to="dataPinningDocsUrl"
@@ -59,7 +44,6 @@
 					:options="buttons"
 					@input="onDisplayModeChange"
 				/>
-<<<<<<< HEAD
 				<n8n-icon-button
 					v-if="canPinData"
 					:title="$locale.baseText('runData.editOutput')"
@@ -73,11 +57,6 @@
 				<n8n-tooltip placement="bottom-end" v-if="canPinData && (jsonData && jsonData.length > 0 || hasPinData)">
 					<template #content v-if="hasPinData">
 						<div :class="$style['tooltip-container']">
-=======
-				<n8n-tooltip placement="bottom-end">
-					<template #content v-if="hasPinData">
-						<div :class="$style['pin-data-tooltip']">
->>>>>>> 4f758983
 							<strong>
 								{{ $locale.baseText('ndv.pinData.unpin.title') }}
 							</strong>
@@ -85,21 +64,12 @@
 						</div>
 					</template>
 					<template #content v-else>
-<<<<<<< HEAD
 						<div :class="$style['tooltip-container']">
 							<strong>{{ $locale.baseText('ndv.pinData.pin.title') }}</strong>
 							<n8n-text size="small" tag="p">
 								{{ $locale.baseText('ndv.pinData.pin.description') }}
 							</n8n-text>
 							<n8n-link :to="dataPinningDocsUrl" size="small">
-=======
-						<div :class="$style['pin-data-tooltip']">
-							<strong>{{ $locale.baseText('ndv.pinData.pin.title') }}</strong>
-							<p>
-								{{ $locale.baseText('ndv.pinData.pin.description') }}
-							</p>
-							<n8n-link to="https://google.com" size="small">
->>>>>>> 4f758983
 								{{ $locale.baseText('ndv.pinData.pin.link') }}
 								<n8n-icon icon="external-link-alt" size="small" />
 							</n8n-link>
@@ -110,11 +80,7 @@
 						type="tertiary"
 						active
 						icon="thumbtack"
-<<<<<<< HEAD
 						:disabled="editMode.enabled || (inputData.length === 0 && !hasPinData)"
-=======
-						:disabled="editMode.enabled || inputData.length === 0"
->>>>>>> 4f758983
 						@click="onTogglePinData"
 					/>
 				</n8n-tooltip>
@@ -146,7 +112,6 @@
 			</n8n-text>
 		</div>
 
-<<<<<<< HEAD
 		<div
 			:class="[$style['data-container'], copyDropdownOpen ? $style['copy-dropdown-open'] : '']"
 			ref="dataContainer"
@@ -185,39 +150,6 @@
 						</el-dropdown-menu>
 					</el-dropdown>
 				</n8n-tooltip>
-=======
-		<div :class="$style.dataContainer" ref="dataContainer">
-			<div v-if="hasNodeRun && !hasRunError && displayMode === 'json'" v-show="!editMode.enabled" :class="$style['actions-group']">
-				<el-dropdown trigger="click" @command="handleCopyClick">
-					<span class="el-dropdown-link">
-						<n8n-icon-button
-							:title="$locale.baseText('runData.copyToClipboard')"
-							icon="copy"
-							type="tertiary"
-							:circle="false"
-						/>
-					</span>
-					<el-dropdown-menu slot="dropdown">
-						<el-dropdown-item :command="{command: 'itemPath'}">
-							{{ $locale.baseText('runData.copyItemPath') }}
-						</el-dropdown-item>
-						<el-dropdown-item :command="{command: 'parameterPath'}">
-							{{ $locale.baseText('runData.copyParameterPath') }}
-						</el-dropdown-item>
-						<el-dropdown-item :command="{command: 'value'}">
-							{{ $locale.baseText('runData.copyValue') }}
-						</el-dropdown-item>
-					</el-dropdown-menu>
-				</el-dropdown>
-				<n8n-icon-button
-					:title="$locale.baseText('runData.editOutput')"
-					:circle="false"
-					class="ml-2xs"
-					icon="pencil-alt"
-					type="tertiary"
-					@click="enterEditMode()"
-				/>
->>>>>>> 4f758983
 			</div>
 
 			<div v-if="isExecuting" :class="$style.center">
@@ -226,7 +158,6 @@
 			</div>
 
 			<div v-else-if="editMode.enabled" :class="$style['edit-mode']">
-<<<<<<< HEAD
 				<div :class="$style['edit-mode-body']">
 					<code-editor
 						:value="editMode.value"
@@ -241,15 +172,6 @@
 						<n8n-link :to="dataPinningDocsUrl" size="small">
 							{{ $locale.baseText('generic.learnMore') }}
 						</n8n-link>
-=======
-				<code-editor v-model="editMode.value" />
-				<div :class="$style['edit-mode-footer']">
-					<n8n-info-tip :class="$style['edit-mode-footer-infotip']">
-						{{ $locale.baseText('runData.editor.copyDataInfo') }}
-						<a href="https://google.com">
-							{{ $locale.baseText('generic.learnMore') }}
-						</a>
->>>>>>> 4f758983
 					</n8n-info-tip>
 					<div :class="$style['edit-mode-footer-buttons']">
 						<n8n-button
@@ -458,11 +380,8 @@
 import {
 	DATA_PINNING_DOCS_URL,
 	MAX_DISPLAY_DATA_SIZE,
-<<<<<<< HEAD
-	MAX_DISPLAY_ITEMS_AUTO_ALL, MULTIPLE_OUTPUT_NODE_TYPES,
-=======
-	MAX_DISPLAY_ITEMS_AUTO_ALL, MAX_WORKFLOW_PINNED_DATA_SIZE,
->>>>>>> 4f758983
+	MAX_DISPLAY_ITEMS_AUTO_ALL,
+	MULTIPLE_OUTPUT_NODE_TYPES,
 } from '@/constants';
 
 import BinaryDataDisplay from '@/components/BinaryDataDisplay.vue';
@@ -478,12 +397,7 @@
 import mixins from 'vue-typed-mixins';
 
 import { saveAs } from 'file-saver';
-<<<<<<< HEAD
 import { CodeEditor } from "@/components/forms";
-=======
-import {CodeEditor} from "@/components/forms";
-import { stringSizeInBytes } from './helpers';
->>>>>>> 4f758983
 
 // A path that does not exist so that nothing is selected by default
 const deselectedPlaceholder = '_!^&*';
@@ -557,14 +471,7 @@
 				currentPage: 1,
 				pageSize: 10,
 				pageSizes: [10, 25, 50, 100],
-<<<<<<< HEAD
 				copyDropdownOpen: false,
-=======
-				editMode: {
-					enabled: false,
-					value: '',
-				},
->>>>>>> 4f758983
 			};
 		},
 		mounted() {
@@ -753,7 +660,6 @@
 		},
 		methods: {
 			enterEditMode(data?: Array<Record<string, string>>) {
-<<<<<<< HEAD
 				this.$store.commit('ui/setOutputPanelEditModeEnabled', true);
 				this.$store.commit('ui/setOutputPanelEditModeValue', JSON.stringify(data || this.jsonData, null, 2));
 			},
@@ -766,52 +672,13 @@
 					const data = JSON.parse(this.editMode.value);
 
 					this.$store.commit('ui/setOutputPanelEditModeEnabled', false);
-=======
-				this.editMode.enabled = true;
-				this.editMode.value = JSON.stringify(data || this.jsonData, null, 2);
-			},
-			onClickCancelEdit() {
-				this.editMode.enabled = false;
-				this.editMode.value = '';
-			},
-			onClickSaveEdit() {
-				let data;
-				try {
-					data = JSON.parse(this.editMode.value);
-				} catch (error) {
-					const title = this.$locale.baseText('runData.invalidPinnedData');
-
-					const toRemove = new RegExp(/JSON\.parse:|of the JSON data/, 'g');
-					const message = error.message.replace(toRemove, '').trim();
-					error.message = message.charAt(0).toUpperCase() + message.slice(1);
-
-					this.$showError(error, title);
-					return;
-				}
-
-				try {
-					if (this.$store.getters['pinDataSize'] + stringSizeInBytes(JSON.stringify(data)) > MAX_WORKFLOW_PINNED_DATA_SIZE) {
-						throw new Error(this.$locale.baseText('ndv.pinData.error.tooLarge.description'));
-					}
-				} catch (error) {
-					this.$showError(error, this.$locale.baseText('ndv.pinData.error.tooLarge.title'));
-					return;
-				}
-
-				if (this.verifyPinnedDataSize(data)) {
-					this.editMode.enabled = false;
->>>>>>> 4f758983
 					this.$store.commit('pinData', { node: this.node, data });
 				}
 			},
 			async onTogglePinData() {
 				if (this.hasPinData) {
 					this.$store.commit('unpinData', { node: this.node });
-<<<<<<< HEAD
 				} else if (this.isValidPinDataSize(JSON.stringify(this.jsonData))) {
-=======
-				} else if (this.verifyPinnedDataSize(this.jsonData)) {
->>>>>>> 4f758983
 					this.$store.commit('pinData', { node: this.node, data: this.jsonData });
 
 					if (this.maxRunIndex > 0) {
@@ -828,21 +695,6 @@
 					}
 				}
 			},
-<<<<<<< HEAD
-=======
-			verifyPinnedDataSize(data: IDataObject[]): boolean {
-				try {
-					if (this.$store.getters['pinDataSize'] + stringSizeInBytes(JSON.stringify(data)) > MAX_WORKFLOW_PINNED_DATA_SIZE) {
-						throw new Error(this.$locale.baseText('ndv.pinData.error.tooLarge.description'));
-					}
-
-					return true;
-				} catch (error) {
-					this.$showError(error, this.$locale.baseText('ndv.pinData.error.tooLarge.title'));
-					return false;
-				}
-			},
->>>>>>> 4f758983
 			switchToBinary() {
 				this.onDisplayModeChange('binary');
 			},
@@ -1285,12 +1137,8 @@
 	position: relative;
 	height: 100%;
 
-<<<<<<< HEAD
 	&:hover,
 	&.copy-dropdown-open {
-=======
-	&:hover {
->>>>>>> 4f758983
 		.actions-group {
 			opacity: 1;
 		}
@@ -1467,11 +1315,7 @@
 	flex-grow: 1;
 }
 
-<<<<<<< HEAD
 .tooltip-container {
-=======
-.pin-data-tooltip {
->>>>>>> 4f758983
 	max-width: 240px;
 }
 
@@ -1514,7 +1358,6 @@
 	flex-direction: column;
 	justify-content: flex-end;
 	align-items: flex-end;
-<<<<<<< HEAD
 	padding-left: var(--spacing-s);
 	padding-right: var(--spacing-s);
 }
@@ -1531,17 +1374,6 @@
 	justify-content: space-between;
 	align-items: center;
 	padding-top: var(--spacing-s);
-=======
-	padding-right: var(--spacing-s);
-}
-
-.edit-mode-footer {
-	display: flex;
-	justify-content: space-between;
-	align-items: center;
-	padding-top: var(--spacing-s);
-	padding-left: var(--spacing-s);
->>>>>>> 4f758983
 }
 
 .edit-mode-footer-infotip {
