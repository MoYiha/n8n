<template>
	<RunData
<<<<<<< HEAD
		ref="runData"
		:node-ui="node"
=======
		:node="node"
>>>>>>> b50d8058
		:run-index="runIndex"
		:linked-runs="linkedRuns"
		:can-link-runs="canLinkRuns"
		:too-much-data-title="$locale.baseText('ndv.output.tooMuchData.title')"
		:no-data-in-branch-message="$locale.baseText('ndv.output.noOutputDataInBranch')"
		:is-executing="isNodeRunning"
		:executing-message="$locale.baseText('ndv.output.executing')"
		:session-id="sessionId"
		:block-u-i="blockUI"
		:is-production-execution-preview="isProductionExecutionPreview"
		:is-pane-active="isPaneActive"
		pane-type="output"
		:data-output-type="outputMode"
		@activatePane="activatePane"
		@runChange="onRunIndexChange"
		@linkRun="onLinkRun"
		@unlinkRun="onUnlinkRun"
		@tableMounted="$emit('tableMounted', $event)"
		@itemHover="$emit('itemHover', $event)"
		@search="$emit('search', $event)"
	>
		<template #header>
			<div :class="$style.titleSection">
				<template v-if="hasAiMetadata">
					<n8n-radio-buttons
						v-model="outputMode"
						:options="outputTypes"
						@update:modelValue="onUpdateOutputMode"
					/>
				</template>
				<span v-else :class="$style.title">
					{{ $locale.baseText(outputPanelEditMode.enabled ? 'ndv.output.edit' : 'ndv.output') }}
				</span>
				<RunInfo
					v-if="hasNodeRun && !pinnedData.hasData.value && runsCount === 1"
					v-show="!outputPanelEditMode.enabled"
					:task-data="runTaskData"
					:has-stale-data="staleData"
					:has-pin-data="pinnedData.hasData.value"
				/>
			</div>
		</template>

		<template #node-not-run>
			<n8n-text v-if="workflowRunning && !isTriggerNode" data-test-id="ndv-output-waiting">{{
				$locale.baseText('ndv.output.waitingToRun')
			}}</n8n-text>
			<n8n-text v-if="!workflowRunning" data-test-id="ndv-output-run-node-hint">
				<template v-if="isSubNodeType.value">
					{{ $locale.baseText('ndv.output.runNodeHintSubNode') }}
				</template>
				<template v-else>
					{{ $locale.baseText('ndv.output.runNodeHint') }}
					<span v-if="canPinData" @click="insertTestData">
						<br />
						{{ $locale.baseText('generic.or') }}
						<n8n-text tag="a" size="medium" color="primary">
							{{ $locale.baseText('ndv.output.insertTestData') }}
						</n8n-text>
					</span>
				</template>
			</n8n-text>
		</template>

		<template #no-output-data>
			<n8n-text :bold="true" color="text-dark" size="large">{{
				$locale.baseText('ndv.output.noOutputData.title')
			}}</n8n-text>
			<n8n-text>
				{{ $locale.baseText('ndv.output.noOutputData.message') }}
				<a @click="openSettings">{{
					$locale.baseText('ndv.output.noOutputData.message.settings')
				}}</a>
				{{ $locale.baseText('ndv.output.noOutputData.message.settingsOption') }}
			</n8n-text>
		</template>

		<template v-if="outputMode === 'logs'" #content>
			<RunDataAi :node="node" :run-index="runIndex" />
		</template>
		<template #recovered-artificial-output-data>
			<div :class="$style.recoveredOutputData">
				<n8n-text tag="div" :bold="true" color="text-dark" size="large">{{
					$locale.baseText('executionDetails.executionFailed.recoveredNodeTitle')
				}}</n8n-text>
				<n8n-text>
					{{ $locale.baseText('executionDetails.executionFailed.recoveredNodeMessage') }}
				</n8n-text>
			</div>
		</template>

		<template v-if="!pinnedData.hasData.value && runsCount > 1" #run-info>
			<RunInfo :task-data="runTaskData" />
		</template>
	</RunData>
</template>

<script lang="ts">
import { defineComponent } from 'vue';
import type { IExecutionResponse, INodeUi } from '@/Interface';
import type { INodeTypeDescription, IRunData, IRunExecutionData, ITaskData } from 'n8n-workflow';
import RunData from './RunData.vue';
import RunInfo from './RunInfo.vue';
import { mapStores, storeToRefs } from 'pinia';
import { useUIStore } from '@/stores/ui.store';
import { useWorkflowsStore } from '@/stores/workflows.store';
import { useNDVStore } from '@/stores/ndv.store';
import { useNodeTypesStore } from '@/stores/nodeTypes.store';
import RunDataAi from './RunDataAi/RunDataAi.vue';
import { ndvEventBus } from '@/event-bus';
import { useNodeType } from '@/composables/useNodeType';
import { usePinnedData } from '@/composables/usePinnedData';

type RunDataRef = InstanceType<typeof RunData>;

const OUTPUT_TYPE = {
	REGULAR: 'regular',
	LOGS: 'logs',
};

export default defineComponent({
	name: 'OutputPanel',
	components: { RunData, RunInfo, RunDataAi },
	props: {
		runIndex: {
			type: Number,
			required: true,
		},
		isReadOnly: {
			type: Boolean,
		},
		linkedRuns: {
			type: Boolean,
		},
		canLinkRuns: {
			type: Boolean,
		},
		sessionId: {
			type: String,
		},
		blockUI: {
			type: Boolean,
			default: false,
		},
		isProductionExecutionPreview: {
			type: Boolean,
			default: false,
		},
		isPaneActive: {
			type: Boolean,
			default: false,
		},
	},
	setup(props) {
		const ndvStore = useNDVStore();
		const { activeNode } = storeToRefs(ndvStore);
		const { isSubNodeType } = useNodeType({
			node: activeNode,
		});
		const pinnedData = usePinnedData(activeNode, {
			runIndex: props.runIndex,
			displayMode: ndvStore.getPanelDisplayMode('output'),
		});

		return {
			pinnedData,
			isSubNodeType,
		};
	},
	data() {
		return {
			outputMode: 'regular',
			outputTypes: [
				{ label: this.$locale.baseText('ndv.output.outType.regular'), value: OUTPUT_TYPE.REGULAR },
				{ label: this.$locale.baseText('ndv.output.outType.logs'), value: OUTPUT_TYPE.LOGS },
			],
		};
	},
	computed: {
		...mapStores(useNodeTypesStore, useNDVStore, useUIStore, useWorkflowsStore),
		node(): INodeUi | null {
			return this.ndvStore.activeNode;
		},
		nodeType(): INodeTypeDescription | null {
			if (this.node) {
				return this.nodeTypesStore.getNodeType(this.node.type, this.node.typeVersion);
			}
			return null;
		},
		isTriggerNode(): boolean {
			return this.nodeTypesStore.isTriggerNode(this.node.type);
		},
		hasAiMetadata(): boolean {
			if (this.node) {
				const resultData = this.workflowsStore.getWorkflowResultDataByNodeName(this.node.name);

				if (!resultData || !Array.isArray(resultData) || resultData.length === 0) {
					return false;
				}

				return !!resultData[resultData.length - 1].metadata;
			}
			return false;
		},
		isPollingTypeNode(): boolean {
			return !!this.nodeType?.polling;
		},
		isScheduleTrigger(): boolean {
			return !!(this.nodeType && this.nodeType.group.includes('schedule'));
		},
		isNodeRunning(): boolean {
			return this.node && this.workflowsStore.isNodeExecuting(this.node.name);
		},
		workflowRunning(): boolean {
			return this.uiStore.isActionActive('workflowRunning');
		},
		workflowExecution(): IExecutionResponse | null {
			return this.workflowsStore.getWorkflowExecution;
		},
		workflowRunData(): IRunData | null {
			if (this.workflowExecution === null) {
				return null;
			}
			const executionData: IRunExecutionData | undefined = this.workflowExecution.data;
			if (!executionData?.resultData?.runData) {
				return null;
			}
			return executionData.resultData.runData;
		},
		hasNodeRun(): boolean {
			if (this.workflowsStore.subWorkflowExecutionError) return true;

			return Boolean(
				this.node && this.workflowRunData && this.workflowRunData.hasOwnProperty(this.node.name),
			);
		},
		runTaskData(): ITaskData | null {
			if (!this.node || this.workflowExecution === null) {
				return null;
			}

			const runData = this.workflowRunData;

			if (runData === null || !runData.hasOwnProperty(this.node.name)) {
				return null;
			}

			if (runData[this.node.name].length <= this.runIndex) {
				return null;
			}

			return runData[this.node.name][this.runIndex];
		},
		runsCount(): number {
			if (this.node === null) {
				return 0;
			}

			const runData: IRunData | null = this.workflowRunData;

			if (runData === null || !runData.hasOwnProperty(this.node.name)) {
				return 0;
			}

			if (runData[this.node.name].length) {
				return runData[this.node.name].length;
			}

			return 0;
		},
		staleData(): boolean {
			if (!this.node) {
				return false;
			}
			const updatedAt = this.workflowsStore.getParametersLastUpdate(this.node.name);
			if (!updatedAt || !this.runTaskData) {
				return false;
			}
			const runAt = this.runTaskData.startTime;
			return updatedAt > runAt;
		},
		outputPanelEditMode(): { enabled: boolean; value: string } {
			return this.ndvStore.outputPanelEditMode;
		},
		canPinData(): boolean {
			return this.pinnedData.isValidNodeType.value && !this.isReadOnly;
		},
	},
	methods: {
		insertTestData() {
			const runDataRef = this.$refs.runData as RunDataRef | undefined;
			if (runDataRef) {
				runDataRef.enterEditMode({
					origin: 'insertTestDataLink',
				});

				this.$telemetry.track('User clicked ndv link', {
					workflow_id: this.workflowsStore.workflowId,
					session_id: this.sessionId,
					node_type: this.node.type,
					pane: 'output',
					type: 'insert-test-data',
				});
			}
		},
		onLinkRun() {
			this.$emit('linkRun');
		},
		onUnlinkRun() {
			this.$emit('unlinkRun');
		},
		openSettings() {
			this.$emit('openSettings');
			this.$telemetry.track('User clicked ndv link', {
				node_type: this.node.type,
				workflow_id: this.workflowsStore.workflowId,
				session_id: this.sessionId,
				pane: 'output',
				type: 'settings',
			});
		},
		onRunIndexChange(run: number) {
			this.$emit('runChange', run);
		},
		onUpdateOutputMode(outputMode: (typeof OUTPUT_TYPE)[string]) {
			if (outputMode === OUTPUT_TYPE.LOGS) {
				ndvEventBus.emit('setPositionByName', 'minLeft');
			} else {
				ndvEventBus.emit('setPositionByName', 'initial');
			}
		},
		activatePane() {
			this.$emit('activatePane');
		},
	},
});
</script>

<style lang="scss" module>
// The items count and displayModes are rendered in the RunData component
// this is a workaround to hide it in the output panel(for ai type) to not add unnecessary one-time props
:global([data-output-type='logs'] [class*='itemsCount']),
:global([data-output-type='logs'] [class*='displayModes']) {
	display: none;
}
.outputTypeSelect {
	margin-bottom: var(--spacing-4xs);
	width: fit-content;
}
.titleSection {
	display: flex;
	align-items: center;

	> * {
		margin-right: var(--spacing-2xs);
	}
}

.title {
	text-transform: uppercase;
	color: var(--color-text-light);
	letter-spacing: 3px;
	font-weight: var(--font-weight-bold);
	font-size: var(--font-size-s);
}

.noOutputData {
	max-width: 180px;

	> *:first-child {
		margin-bottom: var(--spacing-m);
	}

	> * {
		margin-bottom: var(--spacing-2xs);
	}
}

.recoveredOutputData {
	margin: auto;
	max-width: 250px;
	text-align: center;

	> *:first-child {
		margin-bottom: var(--spacing-m);
	}
}
</style><|MERGE_RESOLUTION|>--- conflicted
+++ resolved
@@ -1,11 +1,6 @@
 <template>
 	<RunData
-<<<<<<< HEAD
-		ref="runData"
-		:node-ui="node"
-=======
 		:node="node"
->>>>>>> b50d8058
 		:run-index="runIndex"
 		:linked-runs="linkedRuns"
 		:can-link-runs="canLinkRuns"
