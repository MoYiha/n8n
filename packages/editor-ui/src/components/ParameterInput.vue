<template>
	<div @keydown.stop :class="parameterInputClasses">
		<expression-edit
			:dialogVisible="expressionEditDialogVisible"
			:modelValue="
				isResourceLocatorParameter && typeof modelValue !== 'string'
					? modelValue
						? modelValue.value
						: ''
					: modelValue
			"
			:parameter="parameter"
			:path="path"
			:eventSource="eventSource || 'ndv'"
			:isReadOnly="isReadOnly"
			:redactValues="shouldRedactValue"
			@closeDialog="closeExpressionEditDialog"
			@update:modelValue="expressionUpdated"
		></expression-edit>
		<div class="parameter-input ignore-key-press" :style="parameterInputWrapperStyle">
			<resource-locator
				v-if="isResourceLocatorParameter"
				ref="resourceLocator"
				:parameter="parameter"
				:modelValue="modelValue"
				:dependentParametersValues="dependentParametersValues"
				:displayTitle="displayTitle"
				:expressionDisplayValue="expressionDisplayValue"
				:expressionComputedValue="expressionEvaluated"
				:isValueExpression="isValueExpression"
				:isReadOnly="isReadOnly"
				:parameterIssues="getIssues"
				:droppable="droppable"
				:node="node"
				:path="path"
				:event-bus="eventBus"
				@update:modelValue="valueChanged"
				@modalOpenerClick="openExpressionEditorModal"
				@focus="setFocus"
				@blur="onBlur"
				@drop="onResourceLocatorDrop"
			/>
			<ExpressionParameterInput
				v-else-if="isValueExpression || forceShowExpression"
				:modelValue="expressionDisplayValue"
				:title="displayTitle"
				:isReadOnly="isReadOnly"
				:path="path"
				:additional-expression-data="additionalExpressionData"
				:class="{ 'ph-no-capture': shouldRedactValue }"
				@update:modelValue="expressionUpdated"
				@modalOpenerClick="openExpressionEditorModal"
				@focus="setFocus"
				@blur="onBlur"
				ref="inputField"
			/>
			<div
				v-else-if="
					['json', 'string'].includes(parameter.type) ||
					remoteParameterOptionsLoadingIssues !== null
				"
			>
				<el-dialog
					v-if="codeEditDialogVisible"
					:modelValue="true"
					append-to-body
					:close-on-click-modal="false"
					width="80%"
					:title="`${i18n.baseText('codeEdit.edit')} ${$locale
						.nodeText()
						.inputLabelDisplayName(parameter, path)}`"
					:before-close="closeCodeEditDialog"
				>
					<div class="ignore-key-press">
						<code-node-editor
							:modelValue="modelValue"
							:defaultValue="parameter.default"
							:language="editorLanguage"
							:isReadOnly="isReadOnly"
							@update:modelValue="expressionUpdated"
						/>
					</div>
				</el-dialog>

				<text-edit
					:dialogVisible="textEditDialogVisible"
					:modelValue="modelValue"
					:parameter="parameter"
					:path="path"
					:isReadOnly="isReadOnly"
					@closeDialog="closeTextEditDialog"
					@update:modelValue="expressionUpdated"
				></text-edit>

				<code-node-editor
					v-if="editorType === 'codeNodeEditor' && isCodeNode(node)"
					:mode="node.parameters.mode"
					:modelValue="modelValue"
					:defaultValue="parameter.default"
					:language="editorLanguage"
					:isReadOnly="isReadOnly"
					:rows="getArgument('rows')"
					:aiButtonEnabled="settingsStore.isCloudDeployment"
					@update:modelValue="valueChangedDebounced"
				/>

				<html-editor
					v-else-if="editorType === 'htmlEditor'"
					:modelValue="modelValue"
					:isReadOnly="isReadOnly"
					:rows="getArgument('rows')"
					:disableExpressionColoring="!isHtmlNode(node)"
					:disableExpressionCompletions="!isHtmlNode(node)"
					@update:modelValue="valueChangedDebounced"
				/>

				<sql-editor
					v-else-if="editorType === 'sqlEditor'"
					:modelValue="modelValue"
					:dialect="getArgument('sqlDialect')"
					:isReadOnly="isReadOnly"
					:rows="getArgument('rows')"
					@valueChanged="valueChangedDebounced"
				/>

				<code-node-editor
					v-else-if="editorType === 'json' && !isExecuteWorkflowNode(node)"
					:mode="node.parameters.mode"
					:modelValue="modelValue"
					:defaultValue="parameter.default"
					:language="editorLanguage"
					:isReadOnly="isReadOnly"
					:aiButtonEnabled="false"
					@update:modelValue="valueChangedDebounced"
					:rows="getArgument('rows')"
				/>

				<div v-else-if="editorType" class="readonly-code clickable" @click="displayEditDialog()">
					<code-node-editor
						v-if="!codeEditDialogVisible"
						:modelValue="modelValue"
						:language="editorLanguage"
						:isReadOnly="true"
						:rows="getArgument('rows')"
					/>
				</div>

				<n8n-input
					v-else
					v-model="tempValue"
					ref="inputField"
					:class="{ 'input-with-opener': true, 'ph-no-capture': shouldRedactValue }"
					:size="inputSize"
					:type="getStringInputType"
					:rows="getArgument('rows')"
					:disabled="isReadOnly"
					@update:modelValue="valueChanged($event) && onUpdateTextInput($event)"
					@keydown.stop
					@focus="setFocus"
					@blur="onBlur"
					:title="displayTitle"
					:placeholder="getPlaceholder()"
				>
					<template #suffix>
						<n8n-icon
							v-if="!isReadOnly && !isSecretParameter"
							icon="external-link-alt"
							size="xsmall"
							class="edit-window-button textarea-modal-opener"
							:class="{
								focused: isFocused,
								invalid: !isFocused && getIssues.length > 0 && !isValueExpression,
							}"
							:title="i18n.baseText('parameterInput.openEditWindow')"
							@click="displayEditDialog()"
							@focus="setFocus"
						/>
					</template>
				</n8n-input>
			</div>

			<div v-else-if="parameter.type === 'color'" ref="inputField" class="color-input">
				<el-color-picker
					size="small"
					class="color-picker"
					:modelValue="displayValue"
					:disabled="isReadOnly"
					@focus="setFocus"
					@blur="onBlur"
					@update:modelValue="valueChanged"
					:title="displayTitle"
					:show-alpha="getArgument('showAlpha')"
				/>
				<n8n-input
					v-model="tempValue"
					:size="inputSize"
					type="text"
					:disabled="isReadOnly"
					@update:modelValue="valueChanged"
					@keydown.stop
					@focus="setFocus"
					@blur="onBlur"
					:title="displayTitle"
				/>
			</div>

			<el-date-picker
				v-else-if="parameter.type === 'dateTime'"
				v-model="tempValue"
				ref="inputField"
				type="datetime"
				:size="inputSize"
				:modelValue="displayValue"
				:title="displayTitle"
				:disabled="isReadOnly"
				:placeholder="
					parameter.placeholder
						? getPlaceholder()
						: i18n.baseText('parameterInput.selectDateAndTime')
				"
				:picker-options="dateTimePickerOptions"
				:class="{ 'ph-no-capture': shouldRedactValue }"
				@update:modelValue="valueChanged"
				@focus="setFocus"
				@blur="onBlur"
				@keydown.stop
			/>

			<n8n-input-number
				v-else-if="parameter.type === 'number'"
				ref="inputField"
				:size="inputSize"
				:modelValue="displayValue"
				:controls="false"
				:max="getArgument('maxValue')"
				:min="getArgument('minValue')"
				:precision="getArgument('numberPrecision')"
				:disabled="isReadOnly"
				:class="{ 'ph-no-capture': shouldRedactValue }"
				@update:modelValue="onUpdateTextInput"
				@focus="setFocus"
				@blur="onBlur"
				@keydown.stop
				:title="displayTitle"
				:placeholder="parameter.placeholder"
			/>

			<credentials-select
				v-else-if="parameter.type === 'credentialsSelect' || parameter.name === 'genericAuthType'"
				ref="inputField"
				:parameter="parameter"
				:node="node"
				:activeCredentialType="activeCredentialType"
				:inputSize="inputSize"
				:displayValue="displayValue"
				:isReadOnly="isReadOnly"
				:displayTitle="displayTitle"
				@credentialSelected="credentialSelected"
				@update:modelValue="valueChanged"
				@setFocus="setFocus"
				@onBlur="onBlur"
			>
				<template #issues-and-options>
					<parameter-issues :issues="getIssues" />
				</template>
			</credentials-select>

			<n8n-select
				v-else-if="parameter.type === 'options'"
				ref="inputField"
				:size="inputSize"
				filterable
				:modelValue="displayValue"
				:placeholder="
					parameter.placeholder ? getPlaceholder() : i18n.baseText('parameterInput.select')
				"
				:loading="remoteParameterOptionsLoading"
				:disabled="isReadOnly || remoteParameterOptionsLoading"
				:title="displayTitle"
				@update:modelValue="valueChanged"
				@keydown.stop
				@focus="setFocus"
				@blur="onBlur"
			>
				<n8n-option
					v-for="option in parameterOptions"
					:value="option.value"
					:key="option.value"
					:label="getOptionsOptionDisplayName(option)"
				>
					<div class="list-option">
						<div
							class="option-headline"
							:class="{ 'remote-parameter-option': isRemoteParameterOption(option) }"
						>
							{{ getOptionsOptionDisplayName(option) }}
						</div>
						<div
							v-if="option.description"
							class="option-description"
							v-html="getOptionsOptionDescription(option)"
						></div>
					</div>
				</n8n-option>
			</n8n-select>

			<n8n-select
				v-else-if="parameter.type === 'multiOptions'"
				ref="inputField"
				:size="inputSize"
				filterable
				multiple
				:modelValue="displayValue"
				:loading="remoteParameterOptionsLoading"
				:disabled="isReadOnly || remoteParameterOptionsLoading"
				:title="displayTitle"
				:placeholder="i18n.baseText('parameterInput.select')"
				@update:modelValue="valueChanged"
				@keydown.stop
				@focus="setFocus"
				@blur="onBlur"
			>
				<n8n-option
					v-for="option in parameterOptions"
					:value="option.value"
					:key="option.value"
					:label="getOptionsOptionDisplayName(option)"
				>
					<div class="list-option">
						<div class="option-headline">{{ getOptionsOptionDisplayName(option) }}</div>
						<div
							v-if="option.description"
							class="option-description"
							v-html="getOptionsOptionDescription(option)"
						></div>
					</div>
				</n8n-option>
			</n8n-select>

			<!-- temporary state of booleans while data is mapped -->
			<n8n-input
				v-else-if="parameter.type === 'boolean' && droppable"
				:size="inputSize"
				:modelValue="JSON.stringify(displayValue)"
				:disabled="isReadOnly"
				:title="displayTitle"
			/>
			<el-switch
				v-else-if="parameter.type === 'boolean'"
				:class="{ 'switch-input': true, 'ph-no-capture': shouldRedactValue }"
				ref="inputField"
				active-color="#13ce66"
				:modelValue="displayValue"
				:disabled="isReadOnly"
				@update:modelValue="valueChanged"
			/>
		</div>

		<parameter-issues
			v-if="parameter.type !== 'credentialsSelect' && !isResourceLocatorParameter"
			:issues="getIssues"
		/>
	</div>
</template>

<script lang="ts">
/* eslint-disable prefer-spread */
import { defineComponent } from 'vue';
import { mapStores } from 'pinia';

import { get } from 'lodash-es';

import type { INodeUi, INodeUpdatePropertiesInformation } from '@/Interface';
import type {
	ILoadOptions,
	INodeParameters,
	INodePropertyOptions,
	Workflow,
	INodeProperties,
	INodePropertyCollection,
	NodeParameterValueType,
	IParameterLabel,
	EditorType,
	CodeNodeEditorLanguage,
	IDataObject,
} from 'n8n-workflow';
import { NodeHelpers, CREDENTIAL_EMPTY_VALUE } from 'n8n-workflow';

import CredentialsSelect from '@/components/CredentialsSelect.vue';
import ExpressionEdit from '@/components/ExpressionEdit.vue';
import ParameterIssues from '@/components/ParameterIssues.vue';
import ResourceLocator from '@/components/ResourceLocator/ResourceLocator.vue';
import ExpressionParameterInput from '@/components/ExpressionParameterInput.vue';
import TextEdit from '@/components/TextEdit.vue';
import CodeNodeEditor from '@/components/CodeNodeEditor/CodeNodeEditor.vue';
import HtmlEditor from '@/components/HtmlEditor/HtmlEditor.vue';
import SqlEditor from '@/components/SqlEditor/SqlEditor.vue';
import { externalHooks } from '@/mixins/externalHooks';
import { nodeHelpers } from '@/mixins/nodeHelpers';
import { workflowHelpers } from '@/mixins/workflowHelpers';
import { hasExpressionMapping, isValueExpression, isResourceLocatorValue } from '@/utils';
<<<<<<< HEAD
import { CUSTOM_API_CALL_KEY, HTML_NODE_TYPE, NODES_USING_CODE_NODE_EDITOR } from '@/constants';
=======

import {
	CODE_NODE_TYPE,
	CUSTOM_API_CALL_KEY,
	EXECUTE_WORKFLOW_NODE_TYPE,
	HTML_NODE_TYPE,
} from '@/constants';

>>>>>>> 6b582d15
import type { PropType } from 'vue';
import { debounceHelper } from '@/mixins/debounce';
import { useWorkflowsStore } from '@/stores/workflows.store';
import { useNDVStore } from '@/stores/ndv.store';
import { useNodeTypesStore } from '@/stores/nodeTypes.store';
import { useCredentialsStore } from '@/stores/credentials.store';
import { useSettingsStore } from '@/stores/settings.store';
import { htmlEditorEventBus } from '@/event-bus';
import type { EventBus } from 'n8n-design-system/utils';
import { createEventBus } from 'n8n-design-system/utils';
import { useI18n } from '@/composables';
import type { N8nInput } from 'n8n-design-system';

export default defineComponent({
	name: 'parameter-input',
	mixins: [externalHooks, nodeHelpers, workflowHelpers, debounceHelper],
	components: {
		CodeNodeEditor,
		HtmlEditor,
		SqlEditor,
		ExpressionEdit,
		ExpressionParameterInput,
		CredentialsSelect,
		ParameterIssues,
		ResourceLocator,
		TextEdit,
	},
	props: {
		additionalExpressionData: {
			type: Object as PropType<IDataObject>,
			default: () => ({}),
		},
		isReadOnly: {
			type: Boolean,
		},
		parameter: {
			type: Object as PropType<INodeProperties>,
		},
		path: {
			type: String,
		},
		modelValue: {
			type: [String, Number, Boolean, Array, Object] as PropType<NodeParameterValueType>,
		},
		hideLabel: {
			type: Boolean,
		},
		droppable: {
			type: Boolean,
		},
		activeDrop: {
			type: Boolean,
		},
		forceShowExpression: {
			type: Boolean,
		},
		hint: {
			type: String as PropType<string | undefined>,
		},
		inputSize: {
			type: String,
		},
		hideIssues: {
			type: Boolean,
		},
		documentationUrl: {
			type: String as PropType<string | undefined>,
		},
		errorHighlight: {
			type: Boolean,
		},
		isForCredential: {
			type: Boolean,
		},
		eventSource: {
			type: String,
		},
		expressionEvaluated: {
			type: String as PropType<string | undefined>,
		},
		label: {
			type: Object as PropType<IParameterLabel>,
			default: () => ({
				size: 'small',
			}),
		},
		eventBus: {
			type: Object as PropType<EventBus>,
			default: () => createEventBus(),
		},
	},
	setup() {
		const i18n = useI18n();

		return {
			i18n,
		};
	},
	data() {
		return {
			codeEditDialogVisible: false,
			nodeName: '',
			expressionAddOperation: 'set' as 'add' | 'set',
			expressionEditDialogVisible: false,
			remoteParameterOptions: [] as INodePropertyOptions[],
			remoteParameterOptionsLoading: false,
			remoteParameterOptionsLoadingIssues: null as string | null,
			textEditDialogVisible: false,
			editDialogClosing: false,
			tempValue: '', //  el-date-picker and el-input does not seem to work without v-model so add one
			CUSTOM_API_CALL_KEY,
			activeCredentialType: '',
			dateTimePickerOptions: {
				shortcuts: [
					{
						text: 'Today', // TODO

						onClick(picker: any) {
							picker.$emit('pick', new Date());
						},
					},
					{
						text: 'Yesterday', // TODO

						onClick(picker: any) {
							const date = new Date();
							date.setTime(date.getTime() - 3600 * 1000 * 24);
							picker.$emit('pick', date);
						},
					},
					{
						text: 'A week ago', // TODO

						onClick(picker: any) {
							const date = new Date();
							date.setTime(date.getTime() - 3600 * 1000 * 24 * 7);
							picker.$emit('pick', date);
						},
					},
				],
			},
			isFocused: false,
		};
	},
	watch: {
		async dependentParametersValues() {
			// Reload the remote parameters whenever a parameter
			// on which the current field depends on changes
			await this.loadRemoteParameterOptions();
		},
		modelValue() {
			if (this.parameter.type === 'color' && this.getArgument('showAlpha') === true) {
				// Do not set for color with alpha else wrong value gets displayed in field
				return;
			}
			this.tempValue = this.displayValue as string;
		},
	},
	computed: {
		...mapStores(
			useCredentialsStore,
			useNodeTypesStore,
			useNDVStore,
			useWorkflowsStore,
			useSettingsStore,
		),
		expressionDisplayValue(): string {
			if (this.forceShowExpression) {
				return '';
			}

			const value = isResourceLocatorValue(this.modelValue)
				? this.modelValue.value
				: this.modelValue;
			if (typeof value === 'string' && value.startsWith('=')) {
				return value.slice(1);
			}

			return `${this.displayValue ?? ''}`;
		},
		isValueExpression(): boolean {
			return isValueExpression(this.parameter, this.modelValue);
		},
		codeAutocomplete(): string | undefined {
			return this.getArgument('codeAutocomplete') as string | undefined;
		},
		dependentParametersValues(): string | null {
			const loadOptionsDependsOn = this.getArgument('loadOptionsDependsOn') as string[] | undefined;

			if (loadOptionsDependsOn === undefined) {
				return null;
			}

			// Get the resolved parameter values of the current node
			const currentNodeParameters = this.ndvStore.activeNode?.parameters;
			try {
				const resolvedNodeParameters = this.resolveParameter(currentNodeParameters);

				const returnValues: string[] = [];
				for (const parameterPath of loadOptionsDependsOn) {
					returnValues.push(get(resolvedNodeParameters, parameterPath) as string);
				}

				return returnValues.join('|');
			} catch (error) {
				return null;
			}
		},
		node(): INodeUi {
			return this.ndvStore.activeNode!;
		},
		displayTitle(): string {
			const interpolation = { interpolate: { shortPath: this.shortPath } };

			if (this.getIssues.length && this.isValueExpression) {
				return this.i18n.baseText('parameterInput.parameterHasIssuesAndExpression', interpolation);
			} else if (this.getIssues.length && !this.isValueExpression) {
				return this.i18n.baseText('parameterInput.parameterHasIssues', interpolation);
			} else if (!this.getIssues.length && this.isValueExpression) {
				return this.i18n.baseText('parameterInput.parameterHasExpression', interpolation);
			}

			return this.i18n.baseText('parameterInput.parameter', interpolation);
		},
		displayValue(): string | number | boolean | null {
			if (this.remoteParameterOptionsLoading === true) {
				// If it is loading options from server display
				// to user that the data is loading. If not it would
				// display the user the key instead of the value it
				// represents
				return this.i18n.baseText('parameterInput.loadingOptions');
			}

			// if the value is marked as empty return empty string, to prevent displaying the asterisks
			if (this.modelValue === CREDENTIAL_EMPTY_VALUE) {
				return '';
			}

			let returnValue;
			if (this.isValueExpression === false) {
				returnValue = this.isResourceLocatorParameter
					? isResourceLocatorValue(this.modelValue)
						? this.modelValue.value
						: ''
					: this.modelValue;
			} else {
				returnValue = this.expressionEvaluated;
			}

			if (this.parameter.type === 'credentialsSelect' && typeof this.modelValue === 'string') {
				const credType = this.credentialsStore.getCredentialTypeByName(this.modelValue);
				if (credType) {
					returnValue = credType.displayName;
				}
			}

			if (
				Array.isArray(returnValue) &&
				this.parameter.type === 'color' &&
				this.getArgument('showAlpha') === true &&
				returnValue.charAt(0) === '#'
			) {
				// Convert the value to rgba that el-color-picker can display it correctly
				const bigint = parseInt(returnValue.slice(1), 16);
				const h = [];
				h.push((bigint >> 24) & 255);
				h.push((bigint >> 16) & 255);
				h.push((bigint >> 8) & 255);
				h.push(((255 - bigint) & 255) / 255);

				returnValue = 'rgba(' + h.join() + ')';
			}

			if (returnValue !== undefined && returnValue !== null && this.parameter.type === 'string') {
				const rows = this.getArgument('rows');
				if (rows === undefined || rows === 1) {
					returnValue = returnValue.toString().replace(/\n/, '|');
				}
			}

			return returnValue;
		},
		getStringInputType() {
			if (this.getArgument('password') === true) {
				return 'password';
			}

			const rows = this.getArgument('rows');
			if (rows !== undefined && rows > 1) {
				return 'textarea';
			}

			if (this.editorType === 'code') {
				return 'textarea';
			}

			return 'text';
		},
		getIssues(): string[] {
			if (this.hideIssues === true || this.node === null) {
				return [];
			}

			const newPath = this.shortPath.split('.');
			newPath.pop();

			const issues = NodeHelpers.getParameterIssues(
				this.parameter,
				this.node.parameters,
				newPath.join('.'),
				this.node,
			);

			if (this.parameter.type === 'credentialsSelect' && this.displayValue === '') {
				issues.parameters = issues.parameters || {};

				const issue = this.i18n.baseText('parameterInput.selectACredentialTypeFromTheDropdown');

				issues.parameters[this.parameter.name] = [issue];
			} else if (
				['options', 'multiOptions'].includes(this.parameter.type) &&
				this.remoteParameterOptionsLoading === false &&
				this.remoteParameterOptionsLoadingIssues === null &&
				this.parameterOptions
			) {
				// Check if the value resolves to a valid option
				// Currently it only displays an error in the node itself in
				// case the value is not valid. The workflow can still be executed
				// and the error is not displayed on the node in the workflow
				const validOptions = this.parameterOptions.map(
					(options) => (options as INodePropertyOptions).value,
				);

				const checkValues: string[] = [];

				if (!this.skipCheck(this.displayValue)) {
					if (Array.isArray(this.displayValue)) {
						checkValues.push.apply(checkValues, this.displayValue);
					} else {
						checkValues.push(this.displayValue as string);
					}
				}

				for (const checkValue of checkValues) {
					if (checkValue === null || !validOptions.includes(checkValue)) {
						if (issues.parameters === undefined) {
							issues.parameters = {};
						}

						const issue = this.i18n.baseText('parameterInput.theValueIsNotSupported', {
							interpolate: { checkValue },
						});

						issues.parameters[this.parameter.name] = [issue];
					}
				}
			} else if (this.remoteParameterOptionsLoadingIssues !== null && !this.isValueExpression) {
				if (issues.parameters === undefined) {
					issues.parameters = {};
				}
				issues.parameters[this.parameter.name] = [
					`There was a problem loading the parameter options from server: "${this.remoteParameterOptionsLoadingIssues}"`,
				];
			}

			if (
				issues !== undefined &&
				issues.parameters !== undefined &&
				issues.parameters[this.parameter.name] !== undefined
			) {
				return issues.parameters[this.parameter.name];
			}

			return [];
		},
		editorType(): EditorType {
			return this.getArgument('editor') as EditorType;
		},
		editorLanguage(): CodeNodeEditorLanguage {
			if (this.editorType === 'json' || this.parameter.type === 'json') return 'json';
			return (this.getArgument('editorLanguage') as CodeNodeEditorLanguage) ?? 'javaScript';
		},
		parameterOptions():
			| Array<INodePropertyOptions | INodeProperties | INodePropertyCollection>
			| undefined {
			if (this.hasRemoteMethod === false) {
				// Options are already given
				return this.parameter.options;
			}

			// Options get loaded from server
			return this.remoteParameterOptions;
		},
		parameterInputClasses() {
			const classes: { [c: string]: boolean } = {
				droppable: this.droppable,
				activeDrop: this.activeDrop,
			};

			const rows = this.getArgument('rows');
			const isTextarea = this.parameter.type === 'string' && rows !== undefined;
			const isSwitch = this.parameter.type === 'boolean' && !this.isValueExpression;

			if (!isTextarea && !isSwitch) {
				classes['parameter-value-container'] = true;
			}

			if (
				!this.droppable &&
				!this.activeDrop &&
				(this.getIssues.length > 0 || this.errorHighlight) &&
				!this.isValueExpression
			) {
				classes['has-issues'] = true;
			}

			return classes;
		},
		parameterInputWrapperStyle() {
			let deductWidth = 0;
			const styles = {
				width: '100%',
			};
			if (this.parameter.type === 'credentialsSelect' || this.isResourceLocatorParameter) {
				return styles;
			}
			if (this.getIssues.length) {
				deductWidth += 20;
			}

			if (deductWidth !== 0) {
				styles.width = `calc(100% - ${deductWidth}px)`;
			}

			return styles;
		},
		hasRemoteMethod(): boolean {
			return !!this.getArgument('loadOptionsMethod') || !!this.getArgument('loadOptions');
		},
		shortPath(): string {
			const shortPath = this.path.split('.');
			shortPath.shift();
			return shortPath.join('.');
		},
		workflow(): Workflow {
			return this.getCurrentWorkflow();
		},
		isResourceLocatorParameter(): boolean {
			return this.parameter.type === 'resourceLocator';
		},
		isSecretParameter(): boolean {
			return this.getArgument('password') === true;
		},
		remoteParameterOptionsKeys(): string[] {
			return (this.remoteParameterOptions || []).map((o) => o.name);
		},
		shouldRedactValue(): boolean {
			return this.getStringInputType === 'password' || this.isForCredential;
		},
	},
	methods: {
		isRemoteParameterOption(option: INodePropertyOptions) {
			return this.remoteParameterOptionsKeys.includes(option.name);
		},
		credentialSelected(updateInformation: INodeUpdatePropertiesInformation) {
			// Update the values on the node
			this.workflowsStore.updateNodeProperties(updateInformation);

			const node = this.workflowsStore.getNodeByName(updateInformation.name);

			if (node) {
				// Update the issues
				this.updateNodeCredentialIssues(node);
			}

			void this.$externalHooks().run('nodeSettings.credentialSelected', { updateInformation });
		},
		/**
		 * Check whether a param value must be skipped when collecting node param issues for validation.
		 */
		skipCheck(value: string | number | boolean | null) {
			return typeof value === 'string' && value.includes(CUSTOM_API_CALL_KEY);
		},
		getPlaceholder(): string {
			return this.isForCredential
				? this.i18n.credText().placeholder(this.parameter)
				: this.i18n.nodeText().placeholder(this.parameter, this.path);
		},
		getOptionsOptionDisplayName(option: INodePropertyOptions): string {
			return this.isForCredential
				? this.i18n.credText().optionsOptionDisplayName(this.parameter, option)
				: this.i18n.nodeText().optionsOptionDisplayName(this.parameter, option, this.path);
		},
		getOptionsOptionDescription(option: INodePropertyOptions): string {
			return this.isForCredential
				? this.i18n.credText().optionsOptionDescription(this.parameter, option)
				: this.i18n.nodeText().optionsOptionDescription(this.parameter, option, this.path);
		},

		async loadRemoteParameterOptions() {
			if (
				this.node === null ||
				this.hasRemoteMethod === false ||
				this.remoteParameterOptionsLoading ||
				!this.parameter
			) {
				return;
			}
			this.remoteParameterOptionsLoadingIssues = null;
			this.remoteParameterOptionsLoading = true;
			this.remoteParameterOptions.length = 0;

			// Get the resolved parameter values of the current node

			try {
				const currentNodeParameters = (this.ndvStore.activeNode as INodeUi).parameters;
				const resolvedNodeParameters = this.resolveRequiredParameters(
					this.parameter,
					currentNodeParameters,
				) as INodeParameters;
				const loadOptionsMethod = this.getArgument('loadOptionsMethod') as string | undefined;
				const loadOptions = this.getArgument('loadOptions') as ILoadOptions | undefined;

				const options = await this.nodeTypesStore.getNodeParameterOptions({
					nodeTypeAndVersion: {
						name: this.node.type,
						version: this.node.typeVersion,
					},
					path: this.path,
					methodName: loadOptionsMethod,
					loadOptions,
					currentNodeParameters: resolvedNodeParameters,
					credentials: this.node.credentials,
				});

				this.remoteParameterOptions.push.apply(this.remoteParameterOptions, options);
			} catch (error) {
				this.remoteParameterOptionsLoadingIssues = error.message;
			}

			this.remoteParameterOptionsLoading = false;
		},
		closeCodeEditDialog() {
			this.codeEditDialogVisible = false;

			this.editDialogClosing = true;
			void this.$nextTick(() => {
				this.editDialogClosing = false;
			});
		},
		closeExpressionEditDialog() {
			this.expressionEditDialogVisible = false;
		},
		trackExpressionEditOpen() {
			if (!this.node) {
				return;
			}

			if ((this.node.type as string).startsWith('n8n-nodes-base')) {
				this.$telemetry.track('User opened Expression Editor', {
					node_type: this.node.type,
					parameter_name: this.parameter.displayName,
					parameter_field_type: this.parameter.type,
					new_expression: !this.isValueExpression,
					workflow_id: this.workflowsStore.workflowId,
					session_id: this.ndvStore.sessionId,
					source: this.eventSource || 'ndv',
				});
			}
		},
		closeTextEditDialog() {
			this.textEditDialogVisible = false;

			this.editDialogClosing = true;
			void this.$nextTick(() => {
				this.$refs.inputField?.blur?.();
				this.editDialogClosing = false;
			});
		},
		displayEditDialog() {
			if (this.editDialogClosing) {
				return;
			}

			if (this.editorType) {
				this.codeEditDialogVisible = true;
			} else {
				this.textEditDialogVisible = true;
			}
		},
		getArgument(argumentName: string): string | number | boolean | undefined {
			return this.parameter.typeOptions?.[argumentName];
		},
		expressionUpdated(value: string) {
			const val: NodeParameterValueType = this.isResourceLocatorParameter
				? { __rl: true, value, mode: this.modelValue.mode }
				: value;
			this.valueChanged(val);
		},
		openExpressionEditorModal() {
			if (!this.isValueExpression) return;

			this.expressionEditDialogVisible = true;
			this.trackExpressionEditOpen();
		},
		onBlur() {
			this.$emit('blur');
			this.isFocused = false;
		},
		onResourceLocatorDrop(data: string) {
			this.$emit('drop', data);
		},
		async setFocus(event: MouseEvent) {
			if (['json'].includes(this.parameter.type) && this.getArgument('alwaysOpenEditWindow')) {
				this.displayEditDialog();
				return;
			}

			if (this.node !== null) {
				// When an event like mouse-click removes the active node while
				// editing is active it does not know where to save the value to.
				// For that reason do we save the node-name here. We could probably
				// also just do that once on load but if Vue decides for some reason to
				// reuse the input it could have the wrong value so lets set it everytime
				// just to be sure
				this.nodeName = this.node.name;
			}

			await this.$nextTick();

			// eslint-disable-next-line @typescript-eslint/no-redundant-type-constituents
			const inputRef = this.$refs.inputField as InstanceType<N8nInput> | undefined;
			if (inputRef?.$el) {
				if (inputRef.focusOnInput) {
					inputRef.focusOnInput();
				} else if (inputRef.focus) {
					inputRef.focus();
				}

				this.isFocused = true;
			}

			this.$emit('focus');
		},
		isCodeNode(node: INodeUi): boolean {
			return NODES_USING_CODE_NODE_EDITOR.includes(node.type);
		},
		isHtmlNode(node: INodeUi): boolean {
			return node.type === HTML_NODE_TYPE;
		},
		isExecuteWorkflowNode(node: INodeUi): boolean {
			return node.type === EXECUTE_WORKFLOW_NODE_TYPE;
		},
		rgbaToHex(value: string): string | null {
			// Convert rgba to hex from: https://stackoverflow.com/questions/5623838/rgb-to-hex-and-hex-to-rgb
			const valueMatch = (value as string).match(
				/^rgba\((\d+),\s*(\d+),\s*(\d+),\s*(\d+(\.\d+)?)\)$/,
			);
			if (valueMatch === null) {
				// TODO: Display something if value is not valid
				return null;
			}
			const [r, g, b, a] = valueMatch.splice(1, 4).map((v) => Number(v));
			return (
				'#' +
				((1 << 24) + (r << 16) + (g << 8) + b).toString(16).slice(1) +
				((1 << 8) + Math.floor((1 - a) * 255)).toString(16).slice(1)
			);
		},
		onTextInputChange(value: string) {
			const parameterData = {
				node: this.node !== null ? this.node.name : this.nodeName,
				name: this.path,
				value,
			};

			this.$emit('textInput', parameterData);
		},
		valueChangedDebounced(value: NodeParameterValueType | {} | Date) {
			void this.callDebounced('valueChanged', { debounceTime: 100 }, value);
		},
		onUpdateTextInput(value: string) {
			this.valueChanged(value);
			this.onTextInputChange(value);
		},
		valueChanged(value: NodeParameterValueType | {} | Date) {
			if (this.parameter.name === 'nodeCredentialType') {
				this.activeCredentialType = value as string;
			}

			if (value instanceof Date) {
				value = value.toISOString();
			}

			if (
				this.parameter.type === 'color' &&
				this.getArgument('showAlpha') === true &&
				value !== null &&
				value !== undefined &&
				value.toString().charAt(0) !== '#'
			) {
				const newValue = this.rgbaToHex(value as string);
				if (newValue !== null) {
					this.tempValue = newValue;
					value = newValue;
				}
			}

			const parameterData = {
				node: this.node !== null ? this.node.name : this.nodeName,
				name: this.path,
				value,
			};

			this.$emit('update', parameterData);

			if (this.parameter.name === 'operation' || this.parameter.name === 'mode') {
				this.$telemetry.track('User set node operation or mode', {
					workflow_id: this.workflowsStore.workflowId,
					node_type: this.node && this.node.type,
					resource: this.node && this.node.parameters.resource,
					is_custom: value === CUSTOM_API_CALL_KEY,
					session_id: this.ndvStore.sessionId,
					parameter: this.parameter.name,
				});
			}
		},
		async optionSelected(command: string) {
			const prevValue = this.modelValue;

			if (command === 'resetValue') {
				this.valueChanged(this.parameter.default);
			} else if (command === 'addExpression') {
				if (this.isResourceLocatorParameter) {
					if (isResourceLocatorValue(this.modelValue)) {
						this.valueChanged({
							__rl: true,
							value: `=${this.modelValue.value}`,
							mode: this.modelValue.mode,
						});
					} else {
						this.valueChanged({ __rl: true, value: `=${this.modelValue}`, mode: '' });
					}
				} else if (
					this.parameter.type === 'number' &&
					(!this.modelValue || this.modelValue === '[Object: null]')
				) {
					this.valueChanged('={{ 0 }}');
				} else if (this.parameter.type === 'number' || this.parameter.type === 'boolean') {
					this.valueChanged(`={{ ${this.modelValue} }}`);
				} else {
					this.valueChanged(`=${this.modelValue}`);
				}

				await this.setFocus();
			} else if (command === 'removeExpression') {
				let value: NodeParameterValueType = this.expressionEvaluated;

				this.isFocused = false;

				if (this.parameter.type === 'multiOptions' && typeof value === 'string') {
					value = (value || '')
						.split(',')
						.filter((value) =>
							(this.parameterOptions || []).find(
								(option) => (option as INodePropertyOptions).value === value,
							),
						);
				}

				if (this.isResourceLocatorParameter && isResourceLocatorValue(this.modelValue)) {
					this.valueChanged({ __rl: true, value, mode: this.modelValue.mode });
				} else {
					let newValue = typeof value !== 'undefined' ? value : null;

					if (this.parameter.type === 'string') {
						// Strip the '=' from the beginning
						newValue = this.modelValue ? this.modelValue.toString().substring(1) : null;
					}

					this.valueChanged(newValue);
				}
			} else if (command === 'refreshOptions') {
				if (this.isResourceLocatorParameter) {
					this.eventBus.emit('refreshList');
				}
				void this.loadRemoteParameterOptions();
			} else if (command === 'formatHtml') {
				htmlEditorEventBus.emit('format-html');
			}

			if (this.node && (command === 'addExpression' || command === 'removeExpression')) {
				const telemetryPayload = {
					node_type: this.node.type,
					parameter: this.path,
					old_mode: command === 'addExpression' ? 'fixed' : 'expression',
					new_mode: command === 'removeExpression' ? 'fixed' : 'expression',
					was_parameter_empty: prevValue === '' || prevValue === undefined,
					had_mapping: hasExpressionMapping(prevValue),
					had_parameter: typeof prevValue === 'string' && prevValue.includes('$parameter'),
				};
				this.$telemetry.track('User switched parameter mode', telemetryPayload);
				void this.$externalHooks().run('parameterInput.modeSwitch', telemetryPayload);
			}
		},
	},
	async updated() {
		await this.$nextTick();
		const remoteParameterOptions = this.$el.querySelectorAll('.remote-parameter-option');

		if (remoteParameterOptions.length > 0) {
			void this.$externalHooks().run('parameterInput.updated', { remoteParameterOptions });
		}
	},
	mounted() {
		this.eventBus.on('optionSelected', this.optionSelected);

		this.tempValue = this.displayValue as string;
		if (this.node !== null) {
			this.nodeName = this.node.name;
		}

		if (this.node && this.node.parameters.authentication === 'predefinedCredentialType') {
			this.activeCredentialType = this.node.parameters.nodeCredentialType as string;
		}

		if (
			this.parameter.type === 'color' &&
			this.getArgument('showAlpha') === true &&
			this.displayValue !== null &&
			this.displayValue.toString().charAt(0) !== '#'
		) {
			const newValue = this.rgbaToHex(this.displayValue as string);
			if (newValue !== null) {
				this.tempValue = newValue;
			}
		}

		if (this.hasRemoteMethod === true && this.node !== null) {
			// Make sure to load the parameter options
			// directly and whenever the credentials change
			this.$watch(
				() => this.node?.credentials,
				() => {
					void this.loadRemoteParameterOptions();
				},
				{ deep: true, immediate: true },
			);
		}

		void this.$externalHooks().run('parameterInput.mount', {
			parameter: this.parameter,
			inputFieldRef: this.$refs['inputField'],
		});
	},
	beforeUnmount() {
		this.eventBus.off('optionSelected', this.optionSelected);
	},
});
</script>

<style scoped lang="scss">
.readonly-code {
	font-size: var(--font-size-xs);
}

.switch-input {
	margin: var(--spacing-5xs) 0 var(--spacing-2xs) 0;
}

.parameter-value-container {
	display: flex;
	align-items: center;
}

.parameter-actions {
	display: inline-flex;
	align-items: center;
}

.parameter-input {
	display: inline-block;

	:deep(.color-input) {
		display: flex;

		.el-color-picker__trigger {
			border: none;
		}
	}
}
</style>

<style lang="scss">
.ql-editor {
	padding: 6px;
	line-height: 26px;
	background-color: #f0f0f0;
}

.droppable {
	--input-border-color: var(--color-secondary);
	--input-border-style: dashed;

	textarea,
	input,
	.cm-editor {
		border-width: 1.5px;
	}
}

.activeDrop {
	--input-border-color: var(--color-success);
	--input-background-color: var(--color-foreground-xlight);
	--input-border-style: solid;

	textarea,
	input {
		cursor: grabbing !important;
		border-width: 1px;
	}
}

.has-issues {
	--input-border-color: var(--color-danger);
}

.el-dropdown {
	color: var(--color-text-light);
}

.list-option {
	margin: 6px 0;
	white-space: normal;
	padding-right: 20px;

	.option-headline {
		font-weight: var(--font-weight-bold);
		line-height: var(--font-line-height-regular);
		overflow-wrap: break-word;
	}

	.option-description {
		margin-top: 2px;
		font-size: var(--font-size-2xs);
		font-weight: var(--font-weight-regular);
		line-height: var(--font-line-height-xloose);
		color: $custom-font-very-light;
	}
}

.edit-window-button {
	display: none;
}

.parameter-input:hover .edit-window-button {
	display: inline;
}

.expand-input-icon-container {
	display: flex;
	height: 100%;
	align-items: center;
}

.input-with-opener .el-input__suffix {
	right: 0;
}

.textarea-modal-opener {
	position: absolute;
	right: 0;
	bottom: 0;
	background-color: white;
	padding: 3px;
	line-height: 9px;
	border: var(--border-base);
	border-top-left-radius: var(--border-radius-base);
	border-bottom-right-radius: var(--border-radius-base);
	cursor: pointer;

	svg {
		width: 9px !important;
		height: 9px;
		transform: rotate(270deg);

		&:hover {
			color: var(--color-primary);
		}
	}
}

.focused {
	border-color: var(--color-secondary);
}

.invalid {
	border-color: var(--color-danger);
}
</style><|MERGE_RESOLUTION|>--- conflicted
+++ resolved
@@ -399,18 +399,14 @@
 import { nodeHelpers } from '@/mixins/nodeHelpers';
 import { workflowHelpers } from '@/mixins/workflowHelpers';
 import { hasExpressionMapping, isValueExpression, isResourceLocatorValue } from '@/utils';
-<<<<<<< HEAD
-import { CUSTOM_API_CALL_KEY, HTML_NODE_TYPE, NODES_USING_CODE_NODE_EDITOR } from '@/constants';
-=======
 
 import {
-	CODE_NODE_TYPE,
 	CUSTOM_API_CALL_KEY,
 	EXECUTE_WORKFLOW_NODE_TYPE,
 	HTML_NODE_TYPE,
+	NODES_USING_CODE_NODE_EDITOR,
 } from '@/constants';
 
->>>>>>> 6b582d15
 import type { PropType } from 'vue';
 import { debounceHelper } from '@/mixins/debounce';
 import { useWorkflowsStore } from '@/stores/workflows.store';
