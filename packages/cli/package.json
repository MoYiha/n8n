{
  "name": "n8n",
  "version": "1.63.0",
  "description": "n8n Workflow Automation Tool",
  "main": "dist/index",
  "types": "dist/index.d.ts",
  "oclif": {
    "commands": "./dist/commands",
    "helpClass": "./dist/help",
    "bin": "n8n"
  },
  "scripts": {
    "clean": "rimraf dist .turbo",
    "typecheck": "tsc --noEmit",
    "build": "tsc -p tsconfig.build.json && tsc-alias -p tsconfig.build.json && node scripts/build.mjs",
    "buildAndDev": "pnpm run build && pnpm run dev",
    "dev": "concurrently -k -n \"TypeScript,Node\" -c \"yellow.bold,cyan.bold\" \"npm run watch\" \"nodemon\"",
    "dev:worker": "concurrently -k -n \"TypeScript,Node\" -c \"yellow.bold,cyan.bold\" \"npm run watch\" \"nodemon worker\"",
    "dev:webhook": "concurrently -k -n \"TypeScript,Node\" -c \"yellow.bold,cyan.bold\" \"npm run watch\" \"nodemon webhook\"",
    "format": "biome format --write .",
    "format:check": "biome ci .",
    "lint": "eslint . --quiet",
    "lintfix": "eslint . --fix",
    "start": "run-script-os",
    "start:default": "cd bin && ./n8n",
    "start:windows": "cd bin && n8n",
    "test": "pnpm test:sqlite",
    "test:sqlite": "N8N_LOG_LEVEL=silent DB_TYPE=sqlite jest",
    "test:postgres": "N8N_LOG_LEVEL=silent DB_TYPE=postgresdb DB_POSTGRESDB_SCHEMA=alt_schema DB_TABLE_PREFIX=test_ jest --no-coverage",
    "test:mysql": "N8N_LOG_LEVEL=silent DB_TYPE=mysqldb DB_TABLE_PREFIX=test_ jest --no-coverage",
    "watch": "concurrently \"tsc -w -p tsconfig.build.json\" \"tsc-alias -w -p tsconfig.build.json\""
  },
  "bin": {
    "n8n": "./bin/n8n"
  },
  "keywords": [
    "automate",
    "automation",
    "IaaS",
    "iPaaS",
    "n8n",
    "workflow"
  ],
  "engines": {
    "node": ">=18.10"
  },
  "files": [
    "bin",
    "templates",
    "dist",
    "!dist/**/e2e.*"
  ],
  "devDependencies": {
<<<<<<< HEAD
    "@redocly/cli": "^1.6.0",
    "@types/archiver": "^6.0.2",
=======
    "@redocly/cli": "^1.25.5",
>>>>>>> 0820cb5a
    "@types/aws4": "^1.5.1",
    "@types/bcryptjs": "^2.4.2",
    "@types/compression": "1.0.1",
    "@types/convict": "^6.1.1",
    "@types/cookie-parser": "^1.4.7",
    "@types/express": "catalog:",
    "@types/flat": "^5.0.5",
    "@types/formidable": "^3.4.5",
    "@types/json-diff": "^1.0.0",
    "@types/jsonwebtoken": "^9.0.6",
    "@types/lodash": "catalog:",
    "@types/psl": "^1.1.0",
    "@types/replacestream": "^4.0.1",
    "@types/shelljs": "^0.8.11",
    "@types/sshpk": "^1.17.1",
    "@types/superagent": "^8.1.7",
    "@types/swagger-ui-express": "^4.1.6",
    "@types/syslog-client": "^1.1.2",
    "@types/unzip-stream": "^0.3.4",
    "@types/uuid": "catalog:",
    "@types/validator": "^13.7.0",
    "@types/ws": "^8.5.4",
    "@types/xml2js": "catalog:",
    "@types/yamljs": "^0.2.31",
    "@vvo/tzdb": "^6.141.0",
    "concurrently": "^8.2.0",
    "ioredis-mock": "^8.8.1",
    "mjml": "^4.15.3",
    "ts-essentials": "^7.0.3"
  },
  "dependencies": {
    "@azure/identity": "^4.3.0",
    "@azure/keyvault-secrets": "^4.8.0",
    "@google-cloud/secret-manager": "^5.6.0",
    "@n8n/api-types": "workspace:*",
    "@n8n/client-oauth2": "workspace:*",
    "@n8n/config": "workspace:*",
    "@n8n/localtunnel": "3.0.0",
    "@n8n/n8n-nodes-langchain": "workspace:*",
    "@n8n/permissions": "workspace:*",
    "@n8n/task-runner": "workspace:*",
    "@n8n/typeorm": "0.3.20-12",
    "@n8n_io/ai-assistant-sdk": "1.10.3",
    "@n8n_io/license-sdk": "2.13.1",
    "@oclif/core": "4.0.7",
    "@rudderstack/rudder-sdk-node": "2.0.9",
    "@sentry/integrations": "7.87.0",
    "@sentry/node": "7.87.0",
    "@types/tar-stream": "^3.1.3",
    "archiver": "7.0.1",
    "aws4": "1.11.0",
    "axios": "catalog:",
    "bcryptjs": "2.4.3",
    "bull": "4.12.1",
    "cache-manager": "5.2.3",
    "callsites": "3.1.0",
    "change-case": "4.1.2",
    "class-transformer": "0.5.1",
    "class-validator": "0.14.0",
    "compression": "1.7.4",
    "convict": "6.2.4",
    "cookie-parser": "1.4.7",
    "csrf": "3.1.0",
    "curlconverter": "3.21.0",
    "dotenv": "8.6.0",
    "express": "4.21.1",
    "express-async-errors": "3.1.1",
    "express-handlebars": "7.1.2",
    "express-openapi-validator": "5.3.7",
    "express-prom-bundle": "6.6.0",
    "express-rate-limit": "7.2.0",
    "fast-glob": "catalog:",
    "flat": "5.0.2",
    "flatted": "3.2.7",
    "formidable": "3.5.1",
    "handlebars": "4.7.8",
    "helmet": "7.1.0",
    "infisical-node": "1.3.0",
    "ioredis": "5.3.2",
    "isbot": "3.6.13",
    "json-diff": "1.0.6",
    "jsonschema": "1.4.1",
    "jsonwebtoken": "9.0.2",
    "ldapts": "4.2.6",
    "lodash": "catalog:",
    "luxon": "catalog:",
    "mysql2": "3.11.0",
    "n8n-core": "workspace:*",
    "n8n-editor-ui": "workspace:*",
    "n8n-nodes-base": "workspace:*",
    "n8n-workflow": "workspace:*",
    "nanoid": "catalog:",
    "nodemailer": "6.9.9",
    "oauth-1.0a": "2.2.6",
    "open": "7.4.2",
    "openapi-types": "12.1.3",
    "otpauth": "9.1.1",
    "p-cancelable": "2.1.1",
    "p-lazy": "3.1.0",
    "pg": "8.12.0",
    "picocolors": "1.0.1",
    "pkce-challenge": "3.0.0",
    "posthog-node": "3.2.1",
    "prom-client": "13.2.0",
    "psl": "1.9.0",
    "raw-body": "2.5.1",
    "reflect-metadata": "0.2.2",
    "replacestream": "4.0.3",
    "samlify": "2.8.9",
    "semver": "7.5.4",
    "shelljs": "0.8.5",
    "simple-git": "3.17.0",
    "source-map-support": "0.5.21",
    "sqlite3": "5.1.7",
    "sshpk": "1.17.0",
    "swagger-ui-express": "5.0.1",
    "syslog-client": "1.1.1",
    "tar-stream": "^3.1.7",
    "typedi": "catalog:",
    "unzip-stream": "0.3.4",
    "uuid": "catalog:",
    "validator": "13.7.0",
    "winston": "3.14.2",
    "ws": "8.17.1",
    "xml2js": "catalog:",
    "xmllint-wasm": "3.0.1",
    "xss": "catalog:",
    "yamljs": "0.3.0",
    "zod": "catalog:"
  }
}<|MERGE_RESOLUTION|>--- conflicted
+++ resolved
@@ -51,12 +51,8 @@
     "!dist/**/e2e.*"
   ],
   "devDependencies": {
-<<<<<<< HEAD
-    "@redocly/cli": "^1.6.0",
+    "@redocly/cli": "^1.25.5",
     "@types/archiver": "^6.0.2",
-=======
-    "@redocly/cli": "^1.25.5",
->>>>>>> 0820cb5a
     "@types/aws4": "^1.5.1",
     "@types/bcryptjs": "^2.4.2",
     "@types/compression": "1.0.1",
