--- conflicted
+++ resolved
@@ -2,11 +2,7 @@
 import { GlobalConfig } from '@n8n/config';
 import { Time } from '@n8n/constants';
 import type { AuthenticatedRequest, User } from '@n8n/db';
-<<<<<<< HEAD
-import { ApiKey, InvalidAuthTokenRepository, UserRepository } from '@n8n/db';
-=======
-import { GLOBAL_OWNER_ROLE, InvalidAuthTokenRepository, UserRepository } from '@n8n/db';
->>>>>>> 168ac0e9
+import { ApiKey, GLOBAL_OWNER_ROLE, InvalidAuthTokenRepository, UserRepository } from '@n8n/db';
 import { Service } from '@n8n/di';
 import { createHash } from 'crypto';
 import type { NextFunction, Response } from 'express';
