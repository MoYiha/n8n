--- conflicted
+++ resolved
@@ -1,13 +1,8 @@
 /* eslint-disable @typescript-eslint/naming-convention */
 /* eslint-disable @typescript-eslint/no-unused-vars */
 
-<<<<<<< HEAD
-import { IBinaryDataConfig, IProcessedDataConfig } from 'n8n-core';
-import { schema } from './schema';
-=======
-import type { IBinaryDataConfig } from 'n8n-core';
+import type { IBinaryDataConfig, IProcessedDataConfig } from 'n8n-core';
 import type { schema } from './schema';
->>>>>>> ee582cc3
 
 // -----------------------------------
 //          transformers
