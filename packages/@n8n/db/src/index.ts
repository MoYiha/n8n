--- conflicted
+++ resolved
@@ -38,9 +38,5 @@
 
 export { AuthRolesService } from './services/auth.roles.service';
 
-<<<<<<< HEAD
-export { In, Like } from '@n8n/typeorm';
-export type { FindOptionsWhere } from '@n8n/typeorm';
-=======
-export { DataSource } from '@n8n/typeorm';
->>>>>>> 652f267c
+export { In, Like, DataSource } from '@n8n/typeorm';
+export type { FindOptionsWhere } from '@n8n/typeorm';